--- conflicted
+++ resolved
@@ -652,7 +652,6 @@
     try testing.expectEqualStrings("test", isolation_scope.tags.get("environment").?);
     try testing.expectEqualStrings("1.0.0", isolation_scope.tags.get("version").?);
 
-<<<<<<< HEAD
     try setUser(User{
         .id = try allocator.dupe(u8, "123"),
         .username = try allocator.dupe(u8, "testuser"),
@@ -664,35 +663,6 @@
     try testing.expectEqualStrings("123", isolation_scope.user.?.id.?);
     try testing.expectEqualStrings("testuser", isolation_scope.user.?.username.?);
     try testing.expectEqualStrings("test@example.com", isolation_scope.user.?.email.?);
-=======
-    const test_user = User{
-        .id = "123",
-        .username = "testuser",
-        .email = "test@example.com",
-        .name = "Test User",
-        .ip_address = "127.0.0.1",
-    };
-
-    test_scope.setUser(test_user);
-    try testing.expect(test_scope.user != null);
-    try testing.expectEqualStrings("123", test_scope.user.?.id.?);
-    try testing.expectEqualStrings("testuser", test_scope.user.?.username.?);
-    try testing.expectEqualStrings("test@example.com", test_scope.user.?.email.?);
-
-    const new_user = User{
-        .id = "456",
-        .username = "newuser",
-        .email = null,
-        .name = null,
-        .ip_address = null,
-    };
-
-    test_scope.setUser(new_user);
-    try testing.expectEqualStrings("456", test_scope.user.?.id.?);
-    try testing.expectEqualStrings("newuser", test_scope.user.?.username.?);
-    try testing.expect(test_scope.user.?.email == null);
-}
->>>>>>> 3081ec27
 
     var device_context = std.StringHashMap([]const u8).init(allocator);
     try device_context.put(try allocator.dupe(u8, "name"), try allocator.dupe(u8, "iPhone"));
@@ -763,292 +733,6 @@
     try testing.expectEqualStrings("Breadcrumb 6", test_scope.breadcrumbs.items[0].message);
 }
 
-<<<<<<< HEAD
-=======
-test "Scope - context management" {
-    var gpa = std.heap.GeneralPurposeAllocator(.{}){};
-    defer _ = gpa.deinit();
-    const allocator = gpa.allocator();
-
-    var test_scope = Scope.init(allocator);
-    defer test_scope.deinit();
-
-    var device_context = std.StringHashMap([]const u8).init(allocator);
-    try device_context.put(try allocator.dupe(u8, "name"), try allocator.dupe(u8, "iPhone"));
-    try device_context.put(try allocator.dupe(u8, "model"), try allocator.dupe(u8, "iPhone 12"));
-    try device_context.put(try allocator.dupe(u8, "os"), try allocator.dupe(u8, "iOS 15.0"));
-
-    try test_scope.setContext("device", device_context);
-    try testing.expect(test_scope.contexts.count() == 1);
-
-    const stored_context = test_scope.contexts.get("device").?;
-    try testing.expectEqualStrings("iPhone", stored_context.get("name").?);
-    try testing.expectEqualStrings("iPhone 12", stored_context.get("model").?);
-    try testing.expectEqualStrings("iOS 15.0", stored_context.get("os").?);
-}
-
-test "Scope - fork functionality" {
-    var gpa = std.heap.GeneralPurposeAllocator(.{}){};
-    defer _ = gpa.deinit();
-    const allocator = gpa.allocator();
-
-    var original_scope = Scope.init(allocator);
-    defer original_scope.deinit();
-
-    // Set up original scope
-    try original_scope.setTag("environment", "test");
-    try original_scope.setTag("version", "1.0.0");
-
-    const user = User{
-        .id = "123",
-        .username = "testuser",
-        .email = null,
-        .name = null,
-        .ip_address = null,
-    };
-    original_scope.setUser(user);
-
-    const breadcrumb = Breadcrumb{
-        .message = try allocator.dupe(u8, "Original breadcrumb"),
-        .type = BreadcrumbType.default,
-        .level = Level.info,
-        .category = null,
-        .timestamp = std.time.timestamp(),
-        .data = null,
-    };
-    try original_scope.addBreadcrumb(breadcrumb);
-
-    // Fork the scope
-    var forked_scope = try original_scope.fork();
-    defer forked_scope.deinit();
-
-    // Test that forked scope has the same data
-    try testing.expect(forked_scope.tags.count() == 2);
-    try testing.expectEqualStrings("test", forked_scope.tags.get("environment").?);
-    try testing.expectEqualStrings("1.0.0", forked_scope.tags.get("version").?);
-
-    try testing.expect(forked_scope.user != null);
-    try testing.expectEqualStrings("123", forked_scope.user.?.id.?);
-    try testing.expectEqualStrings("testuser", forked_scope.user.?.username.?);
-
-    try testing.expect(forked_scope.breadcrumbs.items.len == 1);
-    try testing.expectEqualStrings("Original breadcrumb", forked_scope.breadcrumbs.items[0].message);
-
-    // Test that modifying forked scope doesn't affect original
-    try forked_scope.setTag("new_tag", "new_value");
-    try testing.expect(original_scope.tags.get("new_tag") == null);
-    try testing.expect(forked_scope.tags.get("new_tag") != null);
-}
-
-test "Scope - merge functionality" {
-    var gpa = std.heap.GeneralPurposeAllocator(.{}){};
-    defer _ = gpa.deinit();
-    const allocator = gpa.allocator();
-
-    var target_scope = Scope.init(allocator);
-    defer target_scope.deinit();
-
-    var source_scope = Scope.init(allocator);
-    defer source_scope.deinit();
-
-    // Set up target scope
-    try target_scope.setTag("existing", "value1");
-    try target_scope.setTag("shared", "original");
-
-    // Set up source scope
-    try source_scope.setTag("new", "value2");
-    try source_scope.setTag("shared", "overridden"); // This should override target
-
-    const user = User{
-        .id = "456",
-        .username = "sourceuser",
-        .email = null,
-        .name = null,
-        .ip_address = null,
-    };
-    source_scope.setUser(user);
-
-    const breadcrumb = Breadcrumb{
-        .message = try allocator.dupe(u8, "Source breadcrumb"),
-        .type = BreadcrumbType.default,
-        .level = Level.warning,
-        .category = null,
-        .timestamp = std.time.timestamp(),
-        .data = null,
-    };
-    try source_scope.addBreadcrumb(breadcrumb);
-
-    // Merge source into target
-    try target_scope.merge(&source_scope);
-
-    // Test merged results
-    try testing.expect(target_scope.tags.count() == 3);
-    try testing.expectEqualStrings("value1", target_scope.tags.get("existing").?);
-    try testing.expectEqualStrings("value2", target_scope.tags.get("new").?);
-    try testing.expectEqualStrings("overridden", target_scope.tags.get("shared").?);
-
-    try testing.expect(target_scope.user != null);
-    try testing.expectEqualStrings("456", target_scope.user.?.id.?);
-    try testing.expectEqualStrings("sourceuser", target_scope.user.?.username.?);
-
-    try testing.expect(target_scope.breadcrumbs.items.len == 1);
-    try testing.expectEqualStrings("Source breadcrumb", target_scope.breadcrumbs.items[0].message);
-}
-
-test "Scope - scope manager functionality" {
-    var gpa = std.heap.GeneralPurposeAllocator(.{}){};
-    defer _ = gpa.deinit();
-    const allocator = gpa.allocator();
-
-    resetAllScopeState(allocator);
-    defer resetAllScopeState(allocator);
-
-    // Initialize scope manager
-    try initScopeManager(allocator);
-
-    // Test getting scopes
-    const global = try getGlobalScope();
-    const isolation = try getIsolationScope();
-    const current = try getCurrentScope();
-
-    // Test that current scope is initially the same as isolation scope
-    try testing.expect(current == isolation);
-
-    // Test setting tags on different scopes
-    try global.setTag("global_tag", "global_value");
-    try isolation.setTag("isolation_tag", "isolation_value");
-
-    // Test withScope
-    try withScope(struct {
-        fn callback(scope: *Scope) !void {
-            try scope.setTag("current_tag", "current_value");
-
-            // Verify we can see isolation tags but not modify them
-            try testing.expect(scope.tags.get("current_tag") != null);
-            try testing.expectEqualStrings("current_value", scope.tags.get("current_tag").?);
-        }
-    }.callback);
-
-    // Verify tag is not present outside withScope
-    const after_current = try getCurrentScope();
-    try testing.expect(after_current.tags.get("current_tag") == null);
-
-    // Test convenience functions
-    try setTag("convenience_tag", "convenience_value");
-    const user = User{
-        .id = "convenience_user",
-        .username = null,
-        .email = null,
-        .name = null,
-        .ip_address = null,
-    };
-    try setUser(user);
-    try setLevel(Level.warning);
-
-    // Verify they wrote to isolation scope
-    const iso = try getIsolationScope();
-    try testing.expectEqualStrings("convenience_value", iso.tags.get("convenience_tag").?);
-    try testing.expect(iso.user != null);
-    try testing.expectEqualStrings("convenience_user", iso.user.?.id.?);
-    try testing.expect(iso.level == Level.warning);
-}
-
-test "Scope - level management" {
-    var gpa = std.heap.GeneralPurposeAllocator(.{}){};
-    defer _ = gpa.deinit();
-    const allocator = gpa.allocator();
-
-    var test_scope = Scope.init(allocator);
-    defer test_scope.deinit();
-
-    try testing.expect(test_scope.level == Level.info);
-
-    test_scope.level = Level.debug;
-    try testing.expect(test_scope.level == Level.debug);
-
-    test_scope.level = Level.warning;
-    try testing.expect(test_scope.level == Level.warning);
-
-    test_scope.level = Level.@"error";
-    try testing.expect(test_scope.level == Level.@"error");
-
-    test_scope.level = Level.fatal;
-    try testing.expect(test_scope.level == Level.fatal);
-}
-
-test "Scope - fingerprint management" {
-    var gpa = std.heap.GeneralPurposeAllocator(.{}){};
-    defer _ = gpa.deinit();
-    const allocator = gpa.allocator();
-
-    var test_scope = Scope.init(allocator);
-    defer test_scope.deinit();
-
-    try testing.expect(test_scope.fingerprint == null);
-
-    test_scope.fingerprint = std.ArrayList([]const u8).init(allocator);
-    try test_scope.fingerprint.?.append(try allocator.dupe(u8, "fingerprint1"));
-    try test_scope.fingerprint.?.append(try allocator.dupe(u8, "fingerprint2"));
-
-    try testing.expect(test_scope.fingerprint.?.items.len == 2);
-    try testing.expectEqualStrings("fingerprint1", test_scope.fingerprint.?.items[0]);
-    try testing.expectEqualStrings("fingerprint2", test_scope.fingerprint.?.items[1]);
-}
-
-test "Scope - empty scope operations" {
-    var gpa = std.heap.GeneralPurposeAllocator(.{}){};
-    defer _ = gpa.deinit();
-    const allocator = gpa.allocator();
-
-    var empty_scope = Scope.init(allocator);
-    defer empty_scope.deinit();
-
-    empty_scope.removeTags();
-    empty_scope.clearBreadcrumbs();
-
-    var forked = try empty_scope.fork();
-    defer forked.deinit();
-
-    try testing.expect(forked.tags.count() == 0);
-    try testing.expect(forked.breadcrumbs.items.len == 0);
-    try testing.expect(forked.user == null);
-}
-
-test "Scope - memory management edge cases" {
-    var gpa = std.heap.GeneralPurposeAllocator(.{}){};
-    defer _ = gpa.deinit();
-    const allocator = gpa.allocator();
-
-    var test_scope = Scope.init(allocator);
-    defer test_scope.deinit();
-
-    try test_scope.setTag("key", "value1");
-    try test_scope.setTag("key", "value2");
-    try test_scope.setTag("key", "value3");
-
-    try testing.expectEqualStrings("value3", test_scope.tags.get("key").?);
-    try testing.expect(test_scope.tags.count() == 1);
-}
-
-test "Scope - merge with empty and null fields" {
-    var gpa = std.heap.GeneralPurposeAllocator(.{}){};
-    defer _ = gpa.deinit();
-    const allocator = gpa.allocator();
-
-    var target_scope = Scope.init(allocator);
-    defer target_scope.deinit();
-
-    var empty_scope = Scope.init(allocator);
-    defer empty_scope.deinit();
-
-    try target_scope.merge(&empty_scope);
-
-    try testing.expect(target_scope.tags.count() == 0);
-    try testing.expect(target_scope.user == null);
-    try testing.expect(target_scope.breadcrumbs.items.len == 0);
-}
-
->>>>>>> 3081ec27
 test "Scope - complex fork with all data types" {
     var gpa = std.heap.GeneralPurposeAllocator(.{}){};
     defer _ = gpa.deinit();
