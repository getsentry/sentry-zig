const std = @import("std");
<<<<<<< HEAD
const User = @import("types").User;
const Breadcrumb = @import("types").Breadcrumb;
const BreadcrumbType = @import("types").BreadcrumbType;
const Level = @import("types").Level;
const Event = @import("types/Event.zig");
const Contexts = @import("types/Contexts.zig");
=======
const types = @import("types");

// Top-level type aliases
const User = types.User;
const Breadcrumb = types.Breadcrumb;
const BreadcrumbType = types.BreadcrumbType;
const Level = types.Level;
>>>>>>> 5852edff
const ArrayList = std.ArrayList;
const HashMap = std.HashMap;
const Allocator = std.mem.Allocator;
const Mutex = std.Thread.Mutex;
const RwLock = std.Thread.RwLock;
const testing = std.testing;

pub const ScopeType = enum {
    isolation,
    current,
    global,
};

/// Core scope structure containing contextual data
pub const Scope = struct {
    allocator: Allocator,
    level: Level,
    tags: std.StringHashMap([]const u8),
    user: ?User,
    fingerprint: ?ArrayList([]const u8),
    breadcrumbs: ArrayList(Breadcrumb),
    contexts: std.StringHashMap(std.StringHashMap([]const u8)),

    const MAX_BREADCRUMBS = 100;

    pub fn init(allocator: Allocator) Scope {
        return Scope{
            .allocator = allocator,
            .level = Level.info, // Default level
            .tags = std.StringHashMap([]const u8).init(allocator),
            .user = null,
            .fingerprint = null,
            .breadcrumbs = ArrayList(Breadcrumb).init(allocator),
            .contexts = std.StringHashMap(std.StringHashMap([]const u8)).init(allocator),
        };
    }

    pub fn deinit(self: *Scope) void {
        var tag_iterator = self.tags.iterator();
        while (tag_iterator.next()) |entry| {
            self.allocator.free(entry.key_ptr.*);
            self.allocator.free(entry.value_ptr.*);
        }
        self.tags.deinit();

        if (self.user) |*user| {
            user.deinit(self.allocator);
        }

        if (self.fingerprint) |*fp| {
            for (fp.items) |item| {
                self.allocator.free(item);
            }
            fp.deinit();
        }

        for (self.breadcrumbs.items) |*crumb| {
            crumb.deinit(self.allocator);
        }
        self.breadcrumbs.deinit();

        var context_iterator = self.contexts.iterator();
        while (context_iterator.next()) |entry| {
            self.allocator.free(entry.key_ptr.*);
            var inner_iterator = entry.value_ptr.iterator();
            while (inner_iterator.next()) |inner_entry| {
                self.allocator.free(inner_entry.key_ptr.*);
                self.allocator.free(inner_entry.value_ptr.*);
            }
            entry.value_ptr.deinit();
        }
        self.contexts.deinit();
    }

    /// Fork a scope
    pub fn fork(self: *const Scope) !Scope {
        var new_scope = Scope.init(self.allocator);

        // Copy level
        new_scope.level = self.level;

        var tag_iterator = self.tags.iterator();
        while (tag_iterator.next()) |entry| {
            const key = try self.allocator.dupe(u8, entry.key_ptr.*);
            const value = try self.allocator.dupe(u8, entry.value_ptr.*);
            try new_scope.tags.put(key, value);
        }

        if (self.user) |user| {
            new_scope.user = try user.clone(self.allocator);
        }

        if (self.fingerprint) |fp| {
            new_scope.fingerprint = ArrayList([]const u8).init(self.allocator);
            for (fp.items) |item| {
                const copied_item = try self.allocator.dupe(u8, item);
                try new_scope.fingerprint.?.append(copied_item);
            }
        }

        for (self.breadcrumbs.items) |crumb| {
            var new_crumb = Breadcrumb{
                .message = try self.allocator.dupe(u8, crumb.message),
                .type = crumb.type,
                .level = crumb.level,
                .category = if (crumb.category) |cat| try self.allocator.dupe(u8, cat) else null,
                .timestamp = crumb.timestamp,
                .data = null,
            };

            if (crumb.data) |data| {
                new_crumb.data = std.StringHashMap([]const u8).init(self.allocator);
                var data_iterator = data.iterator();
                while (data_iterator.next()) |entry| {
                    const key = try self.allocator.dupe(u8, entry.key_ptr.*);
                    const value = try self.allocator.dupe(u8, entry.value_ptr.*);
                    try new_crumb.data.?.put(key, value);
                }
            }

            try new_scope.breadcrumbs.append(new_crumb);
        }

        // Copy contexts
        var context_iterator = self.contexts.iterator();
        while (context_iterator.next()) |entry| {
            const context_key = try self.allocator.dupe(u8, entry.key_ptr.*);
            var new_context = std.StringHashMap([]const u8).init(self.allocator);

            var inner_iterator = entry.value_ptr.iterator();
            while (inner_iterator.next()) |inner_entry| {
                const key = try self.allocator.dupe(u8, inner_entry.key_ptr.*);
                const value = try self.allocator.dupe(u8, inner_entry.value_ptr.*);
                try new_context.put(key, value);
            }

            try new_scope.contexts.put(context_key, new_context);
        }

        return new_scope;
    }

    /// Set a tag
    pub fn setTag(self: *Scope, key: []const u8, value: []const u8) !void {
        const owned_key = try self.allocator.dupe(u8, key);
        errdefer self.allocator.free(owned_key);

        const owned_value = try self.allocator.dupe(u8, value);
        errdefer self.allocator.free(owned_value);

        if (self.tags.fetchRemove(key)) |old_entry| {
            self.allocator.free(old_entry.key);
            self.allocator.free(old_entry.value);
        }

        try self.tags.put(owned_key, owned_value);
    }

    /// Clear all set tags
    pub fn removeTags(self: *Scope) void {
        var tag_iterator = self.tags.iterator();
        while (tag_iterator.next()) |entry| {
            self.allocator.free(entry.key_ptr.*);
            self.allocator.free(entry.value_ptr.*);
        }
        self.tags.clearRetainingCapacity();
    }

    /// Set user information
    pub fn setUser(self: *Scope, user: User) void {
        if (self.user) |*old_user| {
            old_user.deinit(self.allocator);
        }
        self.user = user;
    }

    /// Add a breadcrumb
    pub fn addBreadcrumb(self: *Scope, breadcrumb: Breadcrumb) !void {
        if (self.breadcrumbs.items.len >= MAX_BREADCRUMBS) {
            var oldest = self.breadcrumbs.orderedRemove(0);
            oldest.deinit(self.allocator);
        }

        try self.breadcrumbs.append(breadcrumb);
    }

    /// Clear all breadcrumbs
    pub fn clearBreadcrumbs(self: *Scope) void {
        for (self.breadcrumbs.items) |*crumb| {
            crumb.deinit(self.allocator);
        }
        self.breadcrumbs.clearRetainingCapacity();
    }

    /// Set context data
    pub fn setContext(self: *Scope, key: []const u8, context_data: std.StringHashMap([]const u8)) !void {
        const owned_key = try self.allocator.dupe(u8, key);
        errdefer self.allocator.free(owned_key);

        if (self.contexts.fetchRemove(key)) |old_entry| {
            self.allocator.free(old_entry.key);
            var old_value = old_entry.value;
            var iterator = old_value.iterator();
            while (iterator.next()) |entry| {
                self.allocator.free(entry.key_ptr.*);
                self.allocator.free(entry.value_ptr.*);
            }
            old_value.deinit();
        }

        try self.contexts.put(owned_key, context_data);
    }

    /// Apply scope data to an event (similar to Python's apply_to_event)
    pub fn applyToEvent(self: *const Scope, event: *Event.Event, allocator: Allocator) !void {
        self.applyLevelToEvent(event);
        try self.applyTagsToEvent(event, allocator);
        try self.applyUserToEvent(event, allocator);
        try self.applyFingerprintToEvent(event, allocator);
        try self.applyBreadcrumbsToEvent(event, allocator);
        try self.applyContextsToEvent(event, allocator);
    }

    fn applyLevelToEvent(self: *const Scope, event: *Event.Event) void {
        if (event.level == null and self.level != .info) {
            event.level = self.level;
        }
    }

    fn applyTagsToEvent(self: *const Scope, event: *Event.Event, allocator: Allocator) !void {
        if (self.tags.count() == 0) return;

        if (event.tags == null) {
            event.tags = std.StringHashMap([]const u8).init(allocator);
        }

        var tag_iterator = self.tags.iterator();
        while (tag_iterator.next()) |entry| {
            const key = try allocator.dupe(u8, entry.key_ptr.*);
            const value = try allocator.dupe(u8, entry.value_ptr.*);
            try event.tags.?.put(key, value);
        }
    }

    fn applyUserToEvent(self: *const Scope, event: *Event.Event, allocator: Allocator) !void {
        if (event.user == null and self.user != null) {
            event.user = try self.user.?.clone(allocator);
        }
    }

    fn applyFingerprintToEvent(self: *const Scope, event: *Event.Event, allocator: Allocator) !void {
        if (event.fingerprint == null and self.fingerprint != null) {
            var fingerprint = try allocator.alloc([]const u8, self.fingerprint.?.items.len);
            for (self.fingerprint.?.items, 0..) |fp, i| {
                fingerprint[i] = try allocator.dupe(u8, fp);
            }
            event.fingerprint = fingerprint;
        }
    }

    fn applyBreadcrumbsToEvent(self: *const Scope, event: *Event.Event, allocator: Allocator) !void {
        if (self.breadcrumbs.items.len == 0) return;

        const Breadcrumbs = Event.Breadcrumbs;
        const existing_count = if (event.breadcrumbs) |b| b.values.len else 0;
        const total_count = existing_count + self.breadcrumbs.items.len;

        var all_breadcrumbs = try allocator.alloc(Breadcrumb, total_count);

        // Copy existing breadcrumbs if any
        if (event.breadcrumbs) |existing| {
            for (existing.values, 0..) |crumb, i| {
                all_breadcrumbs[i] = crumb;
            }
            // Free the old array but not the breadcrumbs themselves
            allocator.free(existing.values);
        }

        // Add scope breadcrumbs
        for (self.breadcrumbs.items, existing_count..) |crumb, i| {
            // Clone the breadcrumb
            var cloned_crumb = Breadcrumb{
                .message = try allocator.dupe(u8, crumb.message),
                .type = crumb.type,
                .level = crumb.level,
                .category = if (crumb.category) |cat| try allocator.dupe(u8, cat) else null,
                .timestamp = crumb.timestamp,
                .data = null,
            };

            if (crumb.data) |data| {
                cloned_crumb.data = std.StringHashMap([]const u8).init(allocator);
                var data_iterator = data.iterator();
                while (data_iterator.next()) |entry| {
                    const key = try allocator.dupe(u8, entry.key_ptr.*);
                    const value = try allocator.dupe(u8, entry.value_ptr.*);
                    try cloned_crumb.data.?.put(key, value);
                }
            }

            all_breadcrumbs[i] = cloned_crumb;
        }

        event.breadcrumbs = Breadcrumbs{ .values = all_breadcrumbs };
    }

    fn applyContextsToEvent(self: *const Scope, event: *Event.Event, allocator: Allocator) !void {
        if (self.contexts.count() == 0) return;

        if (event.contexts == null) {
            event.contexts = Contexts.Contexts.init(allocator);
        }

        var context_iterator = self.contexts.iterator();
        while (context_iterator.next()) |entry| {
            // Check if this context already exists in the event
            if (event.contexts.?.contains(entry.key_ptr.*)) {
                continue; // Event contexts take precedence
            }

            const context_key = try allocator.dupe(u8, entry.key_ptr.*);
            var context_data = std.StringHashMap([]const u8).init(allocator);

            var inner_iterator = entry.value_ptr.iterator();
            while (inner_iterator.next()) |inner_entry| {
                const key = try allocator.dupe(u8, inner_entry.key_ptr.*);
                const value = try allocator.dupe(u8, inner_entry.value_ptr.*);
                try context_data.put(key, value);
            }

            try event.contexts.?.put(context_key, context_data);
        }
    }

    /// Merge another scope into this one (other scope takes precedence)
    pub fn merge(self: *Scope, other: *const Scope) !void {
        // Merge level (other scope takes precedence)
        self.level = other.level;

        // Merge tags
        var tag_iterator = other.tags.iterator();
        while (tag_iterator.next()) |entry| {
            try self.setTag(entry.key_ptr.*, entry.value_ptr.*);
        }

        // Override user if other has one
        if (other.user) |user| {
            const cloned_user = try user.clone(self.allocator);
            self.setUser(cloned_user);
        }

        // Merge breadcrumbs
        for (other.breadcrumbs.items) |crumb| {
            var cloned_crumb = Breadcrumb{
                .message = try self.allocator.dupe(u8, crumb.message),
                .type = crumb.type,
                .level = crumb.level,
                .category = if (crumb.category) |cat| try self.allocator.dupe(u8, cat) else null,
                .timestamp = crumb.timestamp,
                .data = null,
            };

            if (crumb.data) |data| {
                cloned_crumb.data = std.StringHashMap([]const u8).init(self.allocator);
                var data_iterator = data.iterator();
                while (data_iterator.next()) |entry| {
                    const key = try self.allocator.dupe(u8, entry.key_ptr.*);
                    const value = try self.allocator.dupe(u8, entry.value_ptr.*);
                    try cloned_crumb.data.?.put(key, value);
                }
            }

            try self.addBreadcrumb(cloned_crumb);
        }
    }
};

// Global scope (not thread-local, singleton)
var global_scope: ?*Scope = null;
var global_scope_mutex = Mutex{};

// Thread-local scopes
threadlocal var thread_isolation_scope: ?*Scope = null;
threadlocal var thread_current_scope_stack: ?*ArrayList(*Scope) = null;

/// Scope manager for handling the three scope types (internal implementation)
const ScopeManager = struct {
    allocator: Allocator,

    fn init(allocator: Allocator) ScopeManager {
        return .{
            .allocator = allocator,
        };
    }

    fn deinit(self: *ScopeManager) void {
        _ = self;
        // Cleanup is handled by individual scopes
    }

    /// Get the global scope
    fn getGlobalScope(self: *ScopeManager) !*Scope {
        global_scope_mutex.lock();
        defer global_scope_mutex.unlock();

        if (global_scope == null) {
            const scope = try self.allocator.create(Scope);
            scope.* = Scope.init(self.allocator);
            global_scope = scope;
        }

        return global_scope.?;
    }

    /// Get the current thread's isolation scope
    fn getIsolationScope(self: *ScopeManager) !*Scope {
        if (thread_isolation_scope == null) {
            // Create new isolation scope if none exists
            const scope = try self.allocator.create(Scope);
            scope.* = Scope.init(self.allocator);
            thread_isolation_scope = scope;
        }

        return thread_isolation_scope.?;
    }

    /// Get the current scope stack for this thread
    fn getCurrentScopeStack(self: *ScopeManager) !*ArrayList(*Scope) {
        if (thread_current_scope_stack == null) {
            const stack = try self.allocator.create(ArrayList(*Scope));
            stack.* = ArrayList(*Scope).init(self.allocator);
            thread_current_scope_stack = stack;
        }
        return thread_current_scope_stack.?;
    }

    /// Get the current thread's current scope
    fn getCurrentScope(self: *ScopeManager) !*Scope {
        const stack = try self.getCurrentScopeStack();
        if (stack.items.len > 0) {
            return stack.items[stack.items.len - 1];
        }

        // Return isolation scope if no current scope
        return self.getIsolationScope();
    }

    /// Execute a callback with a new current scope
    fn withScope(self: *ScopeManager, callback: anytype) !void {
        const current = try self.getCurrentScope();
        const new_scope = try self.allocator.create(Scope);
        new_scope.* = try current.fork();
        defer {
            new_scope.deinit();
            self.allocator.destroy(new_scope);
        }

        const stack = try self.getCurrentScopeStack();
        try stack.append(new_scope);
        defer _ = stack.pop();

        try callback(new_scope);
    }

    /// Execute a callback with a new isolation scope
    fn withIsolationScope(self: *ScopeManager, callback: anytype) !void {
        const previous = thread_isolation_scope;
        defer thread_isolation_scope = previous;

        const new_scope = try self.allocator.create(Scope);
        new_scope.* = Scope.init(self.allocator);
        defer {
            new_scope.deinit();
            self.allocator.destroy(new_scope);
        }

        thread_isolation_scope = new_scope;
        try callback(new_scope);
    }

    /// Configure the current isolation scope
    fn configureScope(self: *ScopeManager, callback: anytype) !void {
        const scope = try self.getIsolationScope();
        try callback(scope);
    }
};

// Global scope manager instance
var g_scope_manager: ?ScopeManager = null;

/// Initialize the global scope manager
pub fn initScopeManager(allocator: Allocator) !void {
    g_scope_manager = ScopeManager.init(allocator);
}

/// Get the global scope
pub fn getGlobalScope() !*Scope {
    if (g_scope_manager) |*manager| {
        return manager.getGlobalScope();
    }
    return error.ScopeManagerNotInitialized;
}

/// Get the isolation scope
pub fn getIsolationScope() !*Scope {
    if (g_scope_manager) |*manager| {
        return manager.getIsolationScope();
    }
    return error.ScopeManagerNotInitialized;
}

/// Get the current scope
pub fn getCurrentScope() !*Scope {
    if (g_scope_manager) |*manager| {
        return manager.getCurrentScope();
    }
    return error.ScopeManagerNotInitialized;
}

/// Execute a callback with a new current scope
pub fn withScope(callback: anytype) !void {
    if (g_scope_manager) |*manager| {
        return manager.withScope(callback);
    }
    return error.ScopeManagerNotInitialized;
}

/// Execute a callback with a new isolation scope
pub fn withIsolationScope(callback: anytype) !void {
    if (g_scope_manager) |*manager| {
        return manager.withIsolationScope(callback);
    }
    return error.ScopeManagerNotInitialized;
}

/// Configure the current isolation scope
pub fn configureScope(callback: anytype) !void {
    if (g_scope_manager) |*manager| {
        return manager.configureScope(callback);
    }
    return error.ScopeManagerNotInitialized;
}

// Convenience functions that write to isolation scope
pub fn setTag(key: []const u8, value: []const u8) !void {
    const scope = try getIsolationScope();
    try scope.setTag(key, value);
}

pub fn setUser(user: User) !void {
    const scope = try getIsolationScope();
    scope.setUser(user);
}

pub fn setLevel(level: Level) !void {
    const scope = try getIsolationScope();
    scope.level = level;
}

pub fn addBreadcrumb(breadcrumb: Breadcrumb) !void {
    const scope = try getIsolationScope();
    try scope.addBreadcrumb(breadcrumb);
}

fn resetAllScopeState(allocator: std.mem.Allocator) void {
    global_scope_mutex.lock();
    defer global_scope_mutex.unlock();

    if (global_scope) |scope| {
        scope.deinit();
        allocator.destroy(scope);
        global_scope = null;
    }

    if (thread_isolation_scope) |scope| {
        scope.deinit();
        allocator.destroy(scope);
        thread_isolation_scope = null;
    }

    if (thread_current_scope_stack) |stack| {
        for (stack.items) |scope| {
            scope.deinit();
            allocator.destroy(scope);
        }
        stack.deinit();
        allocator.destroy(stack);
        thread_current_scope_stack = null;
    }

    g_scope_manager = null;
}

test "Scope - basic initialization and cleanup" {
    var gpa = std.heap.GeneralPurposeAllocator(.{}){};
    defer _ = gpa.deinit();
    const allocator = gpa.allocator();

    var test_scope = Scope.init(allocator);
    defer test_scope.deinit();

    try testing.expect(test_scope.level == Level.info);
    try testing.expect(test_scope.user == null);
    try testing.expect(test_scope.fingerprint == null);
    try testing.expect(test_scope.tags.count() == 0);
    try testing.expect(test_scope.breadcrumbs.items.len == 0);
    try testing.expect(test_scope.contexts.count() == 0);
}

test "Scope - tag management" {
    var gpa = std.heap.GeneralPurposeAllocator(.{}){};
    defer _ = gpa.deinit();
    const allocator = gpa.allocator();

    var test_scope = Scope.init(allocator);
    defer test_scope.deinit();

    try test_scope.setTag("environment", "test");
    try test_scope.setTag("version", "1.0.0");

    try testing.expect(test_scope.tags.count() == 2);
    try testing.expectEqualStrings("test", test_scope.tags.get("environment").?);
    try testing.expectEqualStrings("1.0.0", test_scope.tags.get("version").?);

    try test_scope.setTag("environment", "production");
    try testing.expect(test_scope.tags.count() == 2);
    try testing.expectEqualStrings("production", test_scope.tags.get("environment").?);

    test_scope.removeTags();
    try testing.expect(test_scope.tags.count() == 0);
}

test "Scope - user management" {
    var gpa = std.heap.GeneralPurposeAllocator(.{}){};
    defer _ = gpa.deinit();
    const allocator = gpa.allocator();

    var test_scope = Scope.init(allocator);
    defer test_scope.deinit();

    const test_user = User{
        .id = try allocator.dupe(u8, "123"),
        .username = try allocator.dupe(u8, "testuser"),
        .email = try allocator.dupe(u8, "test@example.com"),
        .name = try allocator.dupe(u8, "Test User"),
        .ip_address = try allocator.dupe(u8, "127.0.0.1"),
    };

    test_scope.setUser(test_user);
    try testing.expect(test_scope.user != null);
    try testing.expectEqualStrings("123", test_scope.user.?.id.?);
    try testing.expectEqualStrings("testuser", test_scope.user.?.username.?);
    try testing.expectEqualStrings("test@example.com", test_scope.user.?.email.?);

    const new_user = User{
        .id = try allocator.dupe(u8, "456"),
        .username = try allocator.dupe(u8, "newuser"),
        .email = null,
        .name = null,
        .ip_address = null,
    };

    test_scope.setUser(new_user);
    try testing.expectEqualStrings("456", test_scope.user.?.id.?);
    try testing.expectEqualStrings("newuser", test_scope.user.?.username.?);
    try testing.expect(test_scope.user.?.email == null);
}

test "Scope - breadcrumb management" {
    var gpa = std.heap.GeneralPurposeAllocator(.{}){};
    defer _ = gpa.deinit();
    const allocator = gpa.allocator();

    var test_scope = Scope.init(allocator);
    defer test_scope.deinit();

    const breadcrumb1 = Breadcrumb{
        .message = try allocator.dupe(u8, "User clicked button"),
        .type = BreadcrumbType.user,
        .level = Level.info,
        .category = try allocator.dupe(u8, "ui"),
        .timestamp = std.time.timestamp(),
        .data = null,
    };

    try test_scope.addBreadcrumb(breadcrumb1);
    try testing.expect(test_scope.breadcrumbs.items.len == 1);
    try testing.expectEqualStrings("User clicked button", test_scope.breadcrumbs.items[0].message);

    var data = std.StringHashMap([]const u8).init(allocator);
    try data.put(try allocator.dupe(u8, "button_id"), try allocator.dupe(u8, "submit"));
    try data.put(try allocator.dupe(u8, "page"), try allocator.dupe(u8, "login"));

    const breadcrumb2 = Breadcrumb{
        .message = try allocator.dupe(u8, "Form submitted"),
        .type = BreadcrumbType.user,
        .level = Level.info,
        .category = try allocator.dupe(u8, "form"),
        .timestamp = std.time.timestamp(),
        .data = data,
    };

    try test_scope.addBreadcrumb(breadcrumb2);
    try testing.expect(test_scope.breadcrumbs.items.len == 2);

    test_scope.clearBreadcrumbs();
    try testing.expect(test_scope.breadcrumbs.items.len == 0);
}

test "Scope - breadcrumb limit enforcement" {
    var gpa = std.heap.GeneralPurposeAllocator(.{}){};
    defer _ = gpa.deinit();
    const allocator = gpa.allocator();

    var test_scope = Scope.init(allocator);
    defer test_scope.deinit();

    var i: usize = 0;
    while (i <= Scope.MAX_BREADCRUMBS + 5) : (i += 1) {
        const message = try std.fmt.allocPrint(allocator, "Breadcrumb {}", .{i});
        const breadcrumb = Breadcrumb{
            .message = message,
            .type = BreadcrumbType.default,
            .level = Level.info,
            .category = null,
            .timestamp = std.time.timestamp(),
            .data = null,
        };
        try test_scope.addBreadcrumb(breadcrumb);
    }

    try testing.expect(test_scope.breadcrumbs.items.len == Scope.MAX_BREADCRUMBS);
    try testing.expectEqualStrings("Breadcrumb 6", test_scope.breadcrumbs.items[0].message);
}

test "Scope - context management" {
    var gpa = std.heap.GeneralPurposeAllocator(.{}){};
    defer _ = gpa.deinit();
    const allocator = gpa.allocator();

    var test_scope = Scope.init(allocator);
    defer test_scope.deinit();

    var device_context = std.StringHashMap([]const u8).init(allocator);
    try device_context.put(try allocator.dupe(u8, "name"), try allocator.dupe(u8, "iPhone"));
    try device_context.put(try allocator.dupe(u8, "model"), try allocator.dupe(u8, "iPhone 12"));
    try device_context.put(try allocator.dupe(u8, "os"), try allocator.dupe(u8, "iOS 15.0"));

    try test_scope.setContext("device", device_context);
    try testing.expect(test_scope.contexts.count() == 1);

    const stored_context = test_scope.contexts.get("device").?;
    try testing.expectEqualStrings("iPhone", stored_context.get("name").?);
    try testing.expectEqualStrings("iPhone 12", stored_context.get("model").?);
    try testing.expectEqualStrings("iOS 15.0", stored_context.get("os").?);
}

test "Scope - fork functionality" {
    var gpa = std.heap.GeneralPurposeAllocator(.{}){};
    defer _ = gpa.deinit();
    const allocator = gpa.allocator();

    var original_scope = Scope.init(allocator);
    defer original_scope.deinit();

    // Set up original scope
    try original_scope.setTag("environment", "test");
    try original_scope.setTag("version", "1.0.0");

    const user = User{
        .id = try allocator.dupe(u8, "123"),
        .username = try allocator.dupe(u8, "testuser"),
        .email = null,
        .name = null,
        .ip_address = null,
    };
    original_scope.setUser(user);

    const breadcrumb = Breadcrumb{
        .message = try allocator.dupe(u8, "Original breadcrumb"),
        .type = BreadcrumbType.default,
        .level = Level.info,
        .category = null,
        .timestamp = std.time.timestamp(),
        .data = null,
    };
    try original_scope.addBreadcrumb(breadcrumb);

    // Fork the scope
    var forked_scope = try original_scope.fork();
    defer forked_scope.deinit();

    // Test that forked scope has the same data
    try testing.expect(forked_scope.tags.count() == 2);
    try testing.expectEqualStrings("test", forked_scope.tags.get("environment").?);
    try testing.expectEqualStrings("1.0.0", forked_scope.tags.get("version").?);

    try testing.expect(forked_scope.user != null);
    try testing.expectEqualStrings("123", forked_scope.user.?.id.?);
    try testing.expectEqualStrings("testuser", forked_scope.user.?.username.?);

    try testing.expect(forked_scope.breadcrumbs.items.len == 1);
    try testing.expectEqualStrings("Original breadcrumb", forked_scope.breadcrumbs.items[0].message);

    // Test that modifying forked scope doesn't affect original
    try forked_scope.setTag("new_tag", "new_value");
    try testing.expect(original_scope.tags.get("new_tag") == null);
    try testing.expect(forked_scope.tags.get("new_tag") != null);
}

test "Scope - merge functionality" {
    var gpa = std.heap.GeneralPurposeAllocator(.{}){};
    defer _ = gpa.deinit();
    const allocator = gpa.allocator();

    var target_scope = Scope.init(allocator);
    defer target_scope.deinit();

    var source_scope = Scope.init(allocator);
    defer source_scope.deinit();

    // Set up target scope
    try target_scope.setTag("existing", "value1");
    try target_scope.setTag("shared", "original");

    // Set up source scope
    try source_scope.setTag("new", "value2");
    try source_scope.setTag("shared", "overridden"); // This should override target

    const user = User{
        .id = try allocator.dupe(u8, "456"),
        .username = try allocator.dupe(u8, "sourceuser"),
        .email = null,
        .name = null,
        .ip_address = null,
    };
    source_scope.setUser(user);

    const breadcrumb = Breadcrumb{
        .message = try allocator.dupe(u8, "Source breadcrumb"),
        .type = BreadcrumbType.default,
        .level = Level.warning,
        .category = null,
        .timestamp = std.time.timestamp(),
        .data = null,
    };
    try source_scope.addBreadcrumb(breadcrumb);

    // Merge source into target
    try target_scope.merge(&source_scope);

    // Test merged results
    try testing.expect(target_scope.tags.count() == 3);
    try testing.expectEqualStrings("value1", target_scope.tags.get("existing").?);
    try testing.expectEqualStrings("value2", target_scope.tags.get("new").?);
    try testing.expectEqualStrings("overridden", target_scope.tags.get("shared").?);

    try testing.expect(target_scope.user != null);
    try testing.expectEqualStrings("456", target_scope.user.?.id.?);
    try testing.expectEqualStrings("sourceuser", target_scope.user.?.username.?);

    try testing.expect(target_scope.breadcrumbs.items.len == 1);
    try testing.expectEqualStrings("Source breadcrumb", target_scope.breadcrumbs.items[0].message);
}

test "Scope - scope manager functionality" {
    var gpa = std.heap.GeneralPurposeAllocator(.{}){};
    defer _ = gpa.deinit();
    const allocator = gpa.allocator();

    resetAllScopeState(allocator);
    defer resetAllScopeState(allocator);

    // Initialize scope manager
    try initScopeManager(allocator);

    // Test getting scopes
    const global = try getGlobalScope();
    const isolation = try getIsolationScope();
    const current = try getCurrentScope();

    // Test that current scope is initially the same as isolation scope
    try testing.expect(current == isolation);

    // Test setting tags on different scopes
    try global.setTag("global_tag", "global_value");
    try isolation.setTag("isolation_tag", "isolation_value");

    // Test withScope
    try withScope(struct {
        fn callback(scope: *Scope) !void {
            try scope.setTag("current_tag", "current_value");

            // Verify we can see isolation tags but not modify them
            try testing.expect(scope.tags.get("current_tag") != null);
            try testing.expectEqualStrings("current_value", scope.tags.get("current_tag").?);
        }
    }.callback);

    // Verify tag is not present outside withScope
    const after_current = try getCurrentScope();
    try testing.expect(after_current.tags.get("current_tag") == null);

    // Test convenience functions
    try setTag("convenience_tag", "convenience_value");
    const user = User{
        .id = try allocator.dupe(u8, "convenience_user"),
        .username = null,
        .email = null,
        .name = null,
        .ip_address = null,
    };
    try setUser(user);
    try setLevel(Level.warning);

    // Verify they wrote to isolation scope
    const iso = try getIsolationScope();
    try testing.expectEqualStrings("convenience_value", iso.tags.get("convenience_tag").?);
    try testing.expect(iso.user != null);
    try testing.expectEqualStrings("convenience_user", iso.user.?.id.?);
    try testing.expect(iso.level == Level.warning);
}

test "Scope - level management" {
    var gpa = std.heap.GeneralPurposeAllocator(.{}){};
    defer _ = gpa.deinit();
    const allocator = gpa.allocator();

    var test_scope = Scope.init(allocator);
    defer test_scope.deinit();

    try testing.expect(test_scope.level == Level.info);

    test_scope.level = Level.debug;
    try testing.expect(test_scope.level == Level.debug);

    test_scope.level = Level.warning;
    try testing.expect(test_scope.level == Level.warning);

    test_scope.level = Level.@"error";
    try testing.expect(test_scope.level == Level.@"error");

    test_scope.level = Level.fatal;
    try testing.expect(test_scope.level == Level.fatal);
}

test "Scope - fingerprint management" {
    var gpa = std.heap.GeneralPurposeAllocator(.{}){};
    defer _ = gpa.deinit();
    const allocator = gpa.allocator();

    var test_scope = Scope.init(allocator);
    defer test_scope.deinit();

    try testing.expect(test_scope.fingerprint == null);

    test_scope.fingerprint = std.ArrayList([]const u8).init(allocator);
    try test_scope.fingerprint.?.append(try allocator.dupe(u8, "fingerprint1"));
    try test_scope.fingerprint.?.append(try allocator.dupe(u8, "fingerprint2"));

    try testing.expect(test_scope.fingerprint.?.items.len == 2);
    try testing.expectEqualStrings("fingerprint1", test_scope.fingerprint.?.items[0]);
    try testing.expectEqualStrings("fingerprint2", test_scope.fingerprint.?.items[1]);
}

test "Scope - empty scope operations" {
    var gpa = std.heap.GeneralPurposeAllocator(.{}){};
    defer _ = gpa.deinit();
    const allocator = gpa.allocator();

    var empty_scope = Scope.init(allocator);
    defer empty_scope.deinit();

    empty_scope.removeTags();
    empty_scope.clearBreadcrumbs();

    var forked = try empty_scope.fork();
    defer forked.deinit();

    try testing.expect(forked.tags.count() == 0);
    try testing.expect(forked.breadcrumbs.items.len == 0);
    try testing.expect(forked.user == null);
}

test "Scope - memory management edge cases" {
    var gpa = std.heap.GeneralPurposeAllocator(.{}){};
    defer _ = gpa.deinit();
    const allocator = gpa.allocator();

    var test_scope = Scope.init(allocator);
    defer test_scope.deinit();

    try test_scope.setTag("key", "value1");
    try test_scope.setTag("key", "value2");
    try test_scope.setTag("key", "value3");

    try testing.expectEqualStrings("value3", test_scope.tags.get("key").?);
    try testing.expect(test_scope.tags.count() == 1);
}

test "Scope - merge with empty and null fields" {
    var gpa = std.heap.GeneralPurposeAllocator(.{}){};
    defer _ = gpa.deinit();
    const allocator = gpa.allocator();

    var target_scope = Scope.init(allocator);
    defer target_scope.deinit();

    var empty_scope = Scope.init(allocator);
    defer empty_scope.deinit();

    try target_scope.merge(&empty_scope);

    try testing.expect(target_scope.tags.count() == 0);
    try testing.expect(target_scope.user == null);
    try testing.expect(target_scope.breadcrumbs.items.len == 0);
}

test "Scope - complex fork with all data types" {
    var gpa = std.heap.GeneralPurposeAllocator(.{}){};
    defer _ = gpa.deinit();
    const allocator = gpa.allocator();

    var original = Scope.init(allocator);
    defer original.deinit();

    try original.setTag("env", "test");
    original.level = Level.warning;

    const user = User{
        .id = try allocator.dupe(u8, "123"),
        .username = try allocator.dupe(u8, "testuser"),
        .email = try allocator.dupe(u8, "test@example.com"),
        .name = try allocator.dupe(u8, "Test User"),
        .ip_address = try allocator.dupe(u8, "192.168.1.1"),
    };
    original.setUser(user);

    original.fingerprint = std.ArrayList([]const u8).init(allocator);
    try original.fingerprint.?.append(try allocator.dupe(u8, "fp1"));
    try original.fingerprint.?.append(try allocator.dupe(u8, "fp2"));

    var data = std.StringHashMap([]const u8).init(allocator);
    try data.put(try allocator.dupe(u8, "key1"), try allocator.dupe(u8, "value1"));

    const breadcrumb = Breadcrumb{
        .message = try allocator.dupe(u8, "Test breadcrumb"),
        .type = BreadcrumbType.navigation,
        .level = Level.info,
        .category = try allocator.dupe(u8, "test"),
        .timestamp = std.time.timestamp(),
        .data = data,
    };
    try original.addBreadcrumb(breadcrumb);

    var context = std.StringHashMap([]const u8).init(allocator);
    try context.put(try allocator.dupe(u8, "platform"), try allocator.dupe(u8, "linux"));
    try original.setContext("os", context);

    var forked = try original.fork();
    defer forked.deinit();

    try testing.expect(forked.level == Level.warning);
    try testing.expectEqualStrings("test", forked.tags.get("env").?);

    try testing.expect(forked.user != null);
    try testing.expectEqualStrings("123", forked.user.?.id.?);
    try testing.expectEqualStrings("testuser", forked.user.?.username.?);
    try testing.expectEqualStrings("test@example.com", forked.user.?.email.?);
    try testing.expectEqualStrings("Test User", forked.user.?.name.?);
    try testing.expectEqualStrings("192.168.1.1", forked.user.?.ip_address.?);

    try testing.expect(forked.fingerprint != null);
    try testing.expect(forked.fingerprint.?.items.len == 2);
    try testing.expectEqualStrings("fp1", forked.fingerprint.?.items[0]);
    try testing.expectEqualStrings("fp2", forked.fingerprint.?.items[1]);

    try testing.expect(forked.breadcrumbs.items.len == 1);
    try testing.expectEqualStrings("Test breadcrumb", forked.breadcrumbs.items[0].message);
    try testing.expect(forked.breadcrumbs.items[0].data != null);
    try testing.expectEqualStrings("value1", forked.breadcrumbs.items[0].data.?.get("key1").?);

    try testing.expect(forked.contexts.count() == 1);
    const forked_context = forked.contexts.get("os").?;
    try testing.expectEqualStrings("linux", forked_context.get("platform").?);

    try forked.setTag("forked_only", "value");
    try testing.expect(original.tags.get("forked_only") == null);
}

const ThreadTestContext = struct {
    allocator: std.mem.Allocator,
    thread_id: u32,
    results: []bool,

    fn threadFunction(context: ThreadTestContext) void {
        // Create a local scope manager for this thread
        var manager = ScopeManager.init(context.allocator);

        // Get isolation scope and set thread-specific data
        const isolation_scope = manager.getIsolationScope() catch {
            context.results[context.thread_id] = false;
            return;
        };

        const tag_key = std.fmt.allocPrint(context.allocator, "thread_{}", .{context.thread_id}) catch {
            context.results[context.thread_id] = false;
            return;
        };
        defer context.allocator.free(tag_key);

        const tag_value = std.fmt.allocPrint(context.allocator, "value_{}", .{context.thread_id}) catch {
            context.results[context.thread_id] = false;
            return;
        };
        defer context.allocator.free(tag_value);

        isolation_scope.setTag(tag_key, tag_value) catch {
            context.results[context.thread_id] = false;
            return;
        };

        const retrieved = isolation_scope.tags.get(tag_key) orelse {
            context.results[context.thread_id] = false;
            return;
        };

        if (!std.mem.eql(u8, retrieved, tag_value)) {
            context.results[context.thread_id] = false;
            return;
        }

        context.results[context.thread_id] = true;

        // Clean up thread-local state
        if (thread_isolation_scope) |scope| {
            scope.deinit();
            context.allocator.destroy(scope);
            thread_isolation_scope = null;
        }
        if (thread_current_scope_stack) |stack| {
            for (stack.items) |scope| {
                scope.deinit();
                context.allocator.destroy(scope);
            }
            stack.deinit();
            context.allocator.destroy(stack);
            thread_current_scope_stack = null;
        }
    }
};

test "Scope - thread safety verification" {
    var gpa = std.heap.GeneralPurposeAllocator(.{}){};
    defer _ = gpa.deinit();
    const allocator = gpa.allocator();

    resetAllScopeState(allocator);
    defer resetAllScopeState(allocator);

    const thread_count = 4;
    var threads: [thread_count]std.Thread = undefined;
    var results = [_]bool{false} ** thread_count;

    for (0..thread_count) |i| {
        const context = ThreadTestContext{
            .allocator = allocator,
            .thread_id = @intCast(i),
            .results = &results,
        };

        threads[i] = try std.Thread.spawn(.{}, ThreadTestContext.threadFunction, .{context});
    }

    for (0..thread_count) |i| {
        threads[i].join();
        try testing.expect(results[i]);
    }
}<|MERGE_RESOLUTION|>--- conflicted
+++ resolved
@@ -1,12 +1,4 @@
 const std = @import("std");
-<<<<<<< HEAD
-const User = @import("types").User;
-const Breadcrumb = @import("types").Breadcrumb;
-const BreadcrumbType = @import("types").BreadcrumbType;
-const Level = @import("types").Level;
-const Event = @import("types/Event.zig");
-const Contexts = @import("types/Contexts.zig");
-=======
 const types = @import("types");
 
 // Top-level type aliases
@@ -14,7 +6,8 @@
 const Breadcrumb = types.Breadcrumb;
 const BreadcrumbType = types.BreadcrumbType;
 const Level = types.Level;
->>>>>>> 5852edff
+const Event = types.Event.Event;
+const Contexts = types.Contexts.Contexts;
 const ArrayList = std.ArrayList;
 const HashMap = std.HashMap;
 const Allocator = std.mem.Allocator;
