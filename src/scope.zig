--- conflicted
+++ resolved
@@ -1,11 +1,4 @@
 const std = @import("std");
-<<<<<<< HEAD
-const User = @import("Types.zig").User;
-const Breadcrumb = @import("Types.zig").Breadcrumb;
-const BreadcrumbType = @import("Types.zig").BreadcrumbType;
-const Level = @import("Types.zig").Level;
-const SentryClient = @import("client.zig").SentryClient;
-=======
 const types = @import("types");
 
 // Top-level type aliases
@@ -13,7 +6,6 @@
 const Breadcrumb = types.Breadcrumb;
 const BreadcrumbType = types.BreadcrumbType;
 const Level = types.Level;
->>>>>>> b10247cd
 const ArrayList = std.ArrayList;
 const HashMap = std.HashMap;
 const Allocator = std.mem.Allocator;
