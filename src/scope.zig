const std = @import("std");
const types = @import("types");

// Top-level type aliases
const User = types.User;
const Breadcrumb = types.Breadcrumb;
const BreadcrumbType = types.BreadcrumbType;
const Level = types.Level;
const Event = types.Event;
const EventId = @import("types").EventId;
const Contexts = types.Contexts;
const TraceId = types.TraceId;
const SpanId = types.SpanId;
const PropagationContext = types.PropagationContext;
const ArrayList = std.ArrayList;
const HashMap = std.HashMap;
const Allocator = std.mem.Allocator;
const Mutex = std.Thread.Mutex;
const RwLock = std.Thread.RwLock;
const testing = std.testing;
const SentryClient = @import("client.zig").SentryClient;

pub const ScopeType = enum {
    isolation,
    current,
    global,
};

/// Core scope structure containing contextual data
pub const Scope = struct {
    allocator: Allocator,
    level: Level,
    tags: std.StringHashMap([]const u8),
    user: ?User,
    fingerprint: ?ArrayList([]const u8),
    breadcrumbs: ArrayList(Breadcrumb),
    contexts: std.StringHashMap(std.StringHashMap([]const u8)),
    client: ?*SentryClient,

    // Tracing context
    propagation_context: PropagationContext,
    span: ?*anyopaque = null,

    const MAX_BREADCRUMBS = 100;

    pub fn init(allocator: Allocator) Scope {
        return Scope{
            .allocator = allocator,
            .level = Level.info,
            .tags = std.StringHashMap([]const u8).init(allocator),
            .user = null,
            .fingerprint = null,
            .breadcrumbs = ArrayList(Breadcrumb).init(allocator),
            .contexts = std.StringHashMap(std.StringHashMap([]const u8)).init(allocator),
            .client = null,
            .propagation_context = PropagationContext.generate(),
            .span = null,
        };
    }

    pub fn deinit(self: *Scope) void {
        var tag_iterator = self.tags.iterator();
        while (tag_iterator.next()) |entry| {
            self.allocator.free(entry.key_ptr.*);
            self.allocator.free(entry.value_ptr.*);
        }
        self.tags.deinit();

        if (self.user) |*user| {
            user.deinit();
        }

        if (self.fingerprint) |*fp| {
            for (fp.items) |item| {
                self.allocator.free(item);
            }
            fp.deinit();
        }

        for (self.breadcrumbs.items) |*crumb| {
            crumb.deinit(self.allocator);
        }
        self.breadcrumbs.deinit();

        var context_iterator = self.contexts.iterator();
        while (context_iterator.next()) |entry| {
            self.allocator.free(entry.key_ptr.*);
            var inner_iterator = entry.value_ptr.iterator();
            while (inner_iterator.next()) |inner_entry| {
                self.allocator.free(inner_entry.key_ptr.*);
                self.allocator.free(inner_entry.value_ptr.*);
            }
            entry.value_ptr.deinit();
        }
        self.contexts.deinit();
    }

    /// Fork a scope
    pub fn fork(self: *const Scope) !Scope {
        var new_scope = Scope.init(self.allocator);

        // Copy level
        new_scope.level = self.level;

        var tag_iterator = self.tags.iterator();
        while (tag_iterator.next()) |entry| {
            const key = try self.allocator.dupe(u8, entry.key_ptr.*);
            const value = try self.allocator.dupe(u8, entry.value_ptr.*);
            try new_scope.tags.put(key, value);
        }

        if (self.user) |user| {
            new_scope.user = try user.clone(self.allocator);
        }

        if (self.fingerprint) |fp| {
            new_scope.fingerprint = ArrayList([]const u8).init(self.allocator);
            for (fp.items) |item| {
                const copied_item = try self.allocator.dupe(u8, item);
                try new_scope.fingerprint.?.append(copied_item);
            }
        }

        for (self.breadcrumbs.items) |crumb| {
            var new_crumb = Breadcrumb{
                .message = try self.allocator.dupe(u8, crumb.message),
                .type = crumb.type,
                .level = crumb.level,
                .category = if (crumb.category) |cat| try self.allocator.dupe(u8, cat) else null,
                .timestamp = crumb.timestamp,
                .data = null,
            };

            if (crumb.data) |data| {
                new_crumb.data = std.StringHashMap([]const u8).init(self.allocator);
                var data_iterator = data.iterator();
                while (data_iterator.next()) |entry| {
                    const key = try self.allocator.dupe(u8, entry.key_ptr.*);
                    const value = try self.allocator.dupe(u8, entry.value_ptr.*);
                    try new_crumb.data.?.put(key, value);
                }
            }

            try new_scope.breadcrumbs.append(new_crumb);
        }

        // Copy contexts
        var context_iterator = self.contexts.iterator();
        while (context_iterator.next()) |entry| {
            const context_key = try self.allocator.dupe(u8, entry.key_ptr.*);
            var new_context = std.StringHashMap([]const u8).init(self.allocator);

            var inner_iterator = entry.value_ptr.iterator();
            while (inner_iterator.next()) |inner_entry| {
                const key = try self.allocator.dupe(u8, inner_entry.key_ptr.*);
                const value = try self.allocator.dupe(u8, inner_entry.value_ptr.*);
                try new_context.put(key, value);
            }

            try new_scope.contexts.put(context_key, new_context);
        }

        // Copy propagation context
        new_scope.propagation_context = self.propagation_context.clone();

        return new_scope;
    }

    /// Set a tag
    pub fn setTag(self: *Scope, key: []const u8, value: []const u8) !void {
        const owned_key = try self.allocator.dupe(u8, key);
        errdefer self.allocator.free(owned_key);

        const owned_value = try self.allocator.dupe(u8, value);
        errdefer self.allocator.free(owned_value);

        if (self.tags.fetchRemove(key)) |old_entry| {
            self.allocator.free(old_entry.key);
            self.allocator.free(old_entry.value);
        }

        try self.tags.put(owned_key, owned_value);
    }

    /// Clear all set tags
    pub fn removeTags(self: *Scope) void {
        var tag_iterator = self.tags.iterator();
        while (tag_iterator.next()) |entry| {
            self.allocator.free(entry.key_ptr.*);
            self.allocator.free(entry.value_ptr.*);
        }
        self.tags.clearRetainingCapacity();
    }

    /// Set user information
    pub fn setUser(self: *Scope, user: User) void {
        if (self.user) |*old_user| {
            old_user.deinit();
        }
        self.user = user;
    }

    /// Set fingerprint (clones all strings)
    pub fn setFingerprint(self: *Scope, fingerprint_items: []const []const u8) !void {
        // Clean up existing fingerprint
        if (self.fingerprint) |*fp| {
            for (fp.items) |item| {
                self.allocator.free(item);
            }
            fp.deinit();
        }

        // Create new fingerprint with cloned strings
        self.fingerprint = ArrayList([]const u8).init(self.allocator);
        for (fingerprint_items) |item| {
            const cloned_item = try self.allocator.dupe(u8, item);
            try self.fingerprint.?.append(cloned_item);
        }
    }

    /// Add a breadcrumb
    pub fn addBreadcrumb(self: *Scope, breadcrumb: Breadcrumb) !void {
        if (self.breadcrumbs.items.len >= MAX_BREADCRUMBS) {
            var oldest = self.breadcrumbs.orderedRemove(0);
            oldest.deinit(self.allocator);
        }

        // Clone breadcrumb strings to ensure ownership
        var cloned_breadcrumb = Breadcrumb{
            .message = try self.allocator.dupe(u8, breadcrumb.message),
            .type = breadcrumb.type,
            .level = breadcrumb.level,
            .category = if (breadcrumb.category) |cat| try self.allocator.dupe(u8, cat) else null,
            .timestamp = breadcrumb.timestamp,
            .data = null,
        };

        // Clone data HashMap if present
        if (breadcrumb.data) |data| {
            cloned_breadcrumb.data = std.StringHashMap([]const u8).init(self.allocator);
            var data_iterator = data.iterator();
            while (data_iterator.next()) |entry| {
                const key = try self.allocator.dupe(u8, entry.key_ptr.*);
                const value = try self.allocator.dupe(u8, entry.value_ptr.*);
                try cloned_breadcrumb.data.?.put(key, value);
            }
        }

        try self.breadcrumbs.append(cloned_breadcrumb);
    }

    /// Clear all breadcrumbs
    pub fn clearBreadcrumbs(self: *Scope) void {
        for (self.breadcrumbs.items) |*crumb| {
            crumb.deinit(self.allocator);
        }
        self.breadcrumbs.clearRetainingCapacity();
    }

    /// Set context data
    pub fn setContext(self: *Scope, key: []const u8, context_data: std.StringHashMap([]const u8)) !void {
        const owned_key = try self.allocator.dupe(u8, key);
        errdefer self.allocator.free(owned_key);

        if (self.contexts.fetchRemove(key)) |old_entry| {
            self.allocator.free(old_entry.key);
            var old_value = old_entry.value;
            var iterator = old_value.iterator();
            while (iterator.next()) |entry| {
                self.allocator.free(entry.key_ptr.*);
                self.allocator.free(entry.value_ptr.*);
            }
            old_value.deinit();
        }

        // Clone all strings in the context data
        var cloned_context = std.StringHashMap([]const u8).init(self.allocator);
        var context_iterator = context_data.iterator();
        while (context_iterator.next()) |entry| {
            const cloned_key = try self.allocator.dupe(u8, entry.key_ptr.*);
            const cloned_value = try self.allocator.dupe(u8, entry.value_ptr.*);
            try cloned_context.put(cloned_key, cloned_value);
        }

        try self.contexts.put(owned_key, cloned_context);
    }

    fn applyToEvent(self: *const Scope, event: *Event) !void {
        self.applyLevelToEvent(event);
        try self.applyTagsToEvent(event);
        try self.applyUserToEvent(event);
        try self.applyFingerprintToEvent(event);
        try self.applyBreadcrumbsToEvent(event);
        try self.applyContextsToEvent(event);
        self.applyTracingToEvent(event);
    }

    fn applyLevelToEvent(self: *const Scope, event: *Event) void {
        if (event.level == null and self.level != .info) {
            event.level = self.level;
        }
    }

    fn applyTagsToEvent(self: *const Scope, event: *Event) !void {
        if (self.tags.count() == 0) return;

        if (event.tags == null) {
            event.tags = std.StringHashMap([]const u8).init(self.allocator);
        }

        var tag_iterator = self.tags.iterator();
        while (tag_iterator.next()) |entry| {
            const key = try self.allocator.dupe(u8, entry.key_ptr.*);
            const value = try self.allocator.dupe(u8, entry.value_ptr.*);
            try event.tags.?.put(key, value);
        }
    }

    fn applyUserToEvent(self: *const Scope, event: *Event) !void {
        if (event.user == null and self.user != null) {
            event.user = try self.user.?.clone(self.allocator);
        }
    }

    fn applyFingerprintToEvent(self: *const Scope, event: *Event) !void {
        if (event.fingerprint == null and self.fingerprint != null) {
            var fingerprint = try self.allocator.alloc([]const u8, self.fingerprint.?.items.len);
            for (self.fingerprint.?.items, 0..) |fp, i| {
                fingerprint[i] = try self.allocator.dupe(u8, fp);
            }
            event.fingerprint = fingerprint;
        }
    }

    fn applyBreadcrumbsToEvent(self: *const Scope, event: *Event) !void {
        if (self.breadcrumbs.items.len == 0) return;

        const Breadcrumbs = types.Breadcrumbs;
        const existing_count = if (event.breadcrumbs) |b| b.values.len else 0;
        const total_count = existing_count + self.breadcrumbs.items.len;

        var all_breadcrumbs = try self.allocator.alloc(Breadcrumb, total_count);

        // Copy existing breadcrumbs if any
        if (event.breadcrumbs) |existing| {
            for (existing.values, 0..) |crumb, i| {
                all_breadcrumbs[i] = crumb;
            }
            // Free the old array but not the breadcrumbs themselves
            self.allocator.free(existing.values);
        }

        // Add scope breadcrumbs
        for (self.breadcrumbs.items, existing_count..) |crumb, i| {
            // Clone the breadcrumb
            var cloned_crumb = Breadcrumb{
                .message = try self.allocator.dupe(u8, crumb.message),
                .type = crumb.type,
                .level = crumb.level,
                .category = if (crumb.category) |cat| try self.allocator.dupe(u8, cat) else null,
                .timestamp = crumb.timestamp,
                .data = null,
            };

            if (crumb.data) |data| {
                cloned_crumb.data = std.StringHashMap([]const u8).init(self.allocator);
                var data_iterator = data.iterator();
                while (data_iterator.next()) |entry| {
                    const key = try self.allocator.dupe(u8, entry.key_ptr.*);
                    const value = try self.allocator.dupe(u8, entry.value_ptr.*);
                    try cloned_crumb.data.?.put(key, value);
                }
            }

            all_breadcrumbs[i] = cloned_crumb;
        }

        event.breadcrumbs = Breadcrumbs{ .values = all_breadcrumbs };
    }

    fn applyContextsToEvent(self: *const Scope, event: *Event) !void {
        if (self.contexts.count() == 0) return;

        if (event.contexts == null) {
            event.contexts = Contexts.init(self.allocator);
        }

        var context_iterator = self.contexts.iterator();
        while (context_iterator.next()) |entry| {
            // Check if this context already exists in the event
            if (event.contexts.?.contains(entry.key_ptr.*)) {
                continue; // Event contexts take precedence
            }

            const context_key = try self.allocator.dupe(u8, entry.key_ptr.*);
            var context_data = std.StringHashMap([]const u8).init(self.allocator);

            var inner_iterator = entry.value_ptr.iterator();
            while (inner_iterator.next()) |inner_entry| {
                const key = try self.allocator.dupe(u8, inner_entry.key_ptr.*);
                const value = try self.allocator.dupe(u8, inner_entry.value_ptr.*);
                try context_data.put(key, value);
            }

            try event.contexts.?.put(context_key, context_data);
        }
    }

    fn applyTracingToEvent(self: *const Scope, event: *Event) void {
        // Apply tracing context if event doesn't already have it
        if (event.trace_id == null) {
            event.trace_id = self.propagation_context.trace_id;
        }
        if (event.span_id == null) {
            event.span_id = self.propagation_context.span_id;
        }
        if (event.parent_span_id == null) {
            event.parent_span_id = self.propagation_context.parent_span_id;
        }
    }

    /// Set trace context (equivalent to sentry_set_trace in Native SDK)
    pub fn setTrace(self: *Scope, trace_id: TraceId, span_id: SpanId, parent_span_id: ?SpanId) void {
        self.propagation_context.updateFromTrace(trace_id, span_id, parent_span_id);
    }

    /// Set trace context from hex strings
    pub fn setTraceFromHex(self: *Scope, trace_id_hex: []const u8, span_id_hex: []const u8, parent_span_id_hex: ?[]const u8) !void {
        const trace_id = try TraceId.fromHex(trace_id_hex);
        const span_id = try SpanId.fromHex(span_id_hex);
        const parent_span_id = if (parent_span_id_hex) |hex| try SpanId.fromHex(hex) else null;

        self.setTrace(trace_id, span_id, parent_span_id);
    }

    /// Get the current propagation context
    pub fn getPropagationContext(self: *const Scope) PropagationContext {
        return self.propagation_context.clone();
    }

    /// Merge another scope into this one (other scope takes precedence)
    pub fn merge(self: *Scope, other: *const Scope) !void {
        // Merge level (other scope takes precedence)
        self.level = other.level;

        // Merge tags
        var tag_iterator = other.tags.iterator();
        while (tag_iterator.next()) |entry| {
            try self.setTag(entry.key_ptr.*, entry.value_ptr.*);
        }

        // Override user if other has one
        if (other.user) |user| {
            const cloned_user = try user.clone(self.allocator);
            self.setUser(cloned_user);
        }

        // Merge breadcrumbs
        for (other.breadcrumbs.items) |crumb| {
            var cloned_crumb = Breadcrumb{
                .message = try self.allocator.dupe(u8, crumb.message),
                .type = crumb.type,
                .level = crumb.level,
                .category = if (crumb.category) |cat| try self.allocator.dupe(u8, cat) else null,
                .timestamp = crumb.timestamp,
                .data = null,
            };

            if (crumb.data) |data| {
                cloned_crumb.data = std.StringHashMap([]const u8).init(self.allocator);
                var data_iterator = data.iterator();
                while (data_iterator.next()) |entry| {
                    const key = try self.allocator.dupe(u8, entry.key_ptr.*);
                    const value = try self.allocator.dupe(u8, entry.value_ptr.*);
                    try cloned_crumb.data.?.put(key, value);
                }
            }

            try self.addBreadcrumb(cloned_crumb);
        }

        // Merge propagation context (other scope takes precedence)
        self.propagation_context = other.propagation_context.clone();
    }

    pub fn bindClient(self: *Scope, client: *SentryClient) void {
        self.client = client;
    }

    /// Set the current span or transaction on this scope
    pub fn setSpan(self: *Scope, span_or_transaction: ?*anyopaque) void {
        self.span = span_or_transaction;
    }

    /// Get the current span or transaction from this scope
    pub fn getSpan(self: *const Scope) ?*anyopaque {
        return self.span;
    }

    /// Generate sentry-trace header from current span/transaction
    pub fn traceHeaders(self: *const Scope, allocator: std.mem.Allocator) !?[]u8 {
        if (self.span == null) {
            // Generate from propagation context
            const trace_hex = self.propagation_context.trace_id.toHexFixed();
            const span_hex = self.propagation_context.span_id.toHexFixed();
            return try std.fmt.allocPrint(allocator, "{s}-{s}", .{ trace_hex, span_hex });
        }

        // TODO: Determine if span is Transaction or Span and call appropriate method
        // For now, generate from propagation context
        const trace_hex = self.propagation_context.trace_id.toHexFixed();
        const span_hex = self.propagation_context.span_id.toHexFixed();
        return try std.fmt.allocPrint(allocator, "{s}-{s}", .{ trace_hex, span_hex });
    }

    /// Start a new transaction (Hub equivalent method)
    pub fn startTransaction(self: *Scope, allocator: std.mem.Allocator, transaction_context: ?*const anyopaque, custom_sampling_context: ?*const anyopaque) !?*anyopaque {
        _ = self;
        _ = allocator;
        _ = transaction_context;
        _ = custom_sampling_context;
        // TODO: Implement transaction creation logic here
        // This should integrate with the tracing module functionality
        return null;
    }
};

var global_scope: ?*Scope = null;
var global_scope_mutex = Mutex{};

threadlocal var thread_isolation_scope: ?*Scope = null;
threadlocal var thread_current_scope_stack: ?*ArrayList(*Scope) = null;

const ScopeManager = struct {
    allocator: Allocator,

    fn init(allocator: Allocator) ScopeManager {
        return .{
            .allocator = allocator,
        };
    }

    fn deinit(self: *ScopeManager) void {
        _ = self;
    }

    fn getGlobalScope(self: *ScopeManager) !*Scope {
        global_scope_mutex.lock();
        defer global_scope_mutex.unlock();

        if (global_scope == null) {
            const scope = try self.allocator.create(Scope);
            scope.* = Scope.init(self.allocator);
            global_scope = scope;
        }

        return global_scope.?;
    }

    fn getIsolationScope(self: *ScopeManager) !*Scope {
        if (thread_isolation_scope == null) {
            const scope = try self.allocator.create(Scope);
            scope.* = Scope.init(self.allocator);
            thread_isolation_scope = scope;
        }

        return thread_isolation_scope.?;
    }

    fn getCurrentScopeStack(self: *ScopeManager) !*ArrayList(*Scope) {
        if (thread_current_scope_stack == null) {
            const stack = try self.allocator.create(ArrayList(*Scope));
            stack.* = ArrayList(*Scope).init(self.allocator);
            thread_current_scope_stack = stack;
        }
        return thread_current_scope_stack.?;
    }

    fn getCurrentScope(self: *ScopeManager) !*Scope {
        const stack = try self.getCurrentScopeStack();
        if (stack.items.len > 0) {
            return stack.items[stack.items.len - 1];
        }

        return self.getIsolationScope();
    }

    fn withScope(self: *ScopeManager, callback: anytype) !void {
        const current = try self.getCurrentScope();
        const new_scope = try self.allocator.create(Scope);
        new_scope.* = try current.fork();
        defer {
            new_scope.deinit();
            self.allocator.destroy(new_scope);
        }

        const stack = try self.getCurrentScopeStack();
        try stack.append(new_scope);
        defer _ = stack.pop();

        try callback(new_scope);
    }

    fn withIsolationScope(self: *ScopeManager, callback: anytype) !void {
        const previous = thread_isolation_scope;
        defer thread_isolation_scope = previous;

        const new_scope = try self.allocator.create(Scope);
        new_scope.* = Scope.init(self.allocator);
        defer {
            new_scope.deinit();
            self.allocator.destroy(new_scope);
        }

        thread_isolation_scope = new_scope;
        try callback(new_scope);
    }

    fn configureScope(self: *ScopeManager, callback: anytype) !void {
        const scope = try self.getIsolationScope();
        try callback(scope);
    }
};

var g_scope_manager: ?ScopeManager = null;

pub fn initScopeManager(allocator: Allocator) !void {
    g_scope_manager = ScopeManager.init(allocator);
}

pub fn getAllocator() !Allocator {
    if (g_scope_manager) |*manager| {
        return manager.allocator;
    }
    return error.ScopeManagerNotInitialized;
}

pub fn getGlobalScope() !*Scope {
    if (g_scope_manager) |*manager| {
        return manager.getGlobalScope();
    }
    return error.ScopeManagerNotInitialized;
}

pub fn getIsolationScope() !*Scope {
    if (g_scope_manager) |*manager| {
        return manager.getIsolationScope();
    }
    return error.ScopeManagerNotInitialized;
}

pub fn getCurrentScope() !*Scope {
    if (g_scope_manager) |*manager| {
        return manager.getCurrentScope();
    }
    return error.ScopeManagerNotInitialized;
}

pub fn withScope(callback: anytype) !void {
    if (g_scope_manager) |*manager| {
        return manager.withScope(callback);
    }
    return error.ScopeManagerNotInitialized;
}

pub fn withIsolationScope(callback: anytype) !void {
    if (g_scope_manager) |*manager| {
        return manager.withIsolationScope(callback);
    }
    return error.ScopeManagerNotInitialized;
}

pub fn configureScope(callback: anytype) !void {
    if (g_scope_manager) |*manager| {
        return manager.configureScope(callback);
    }
    return error.ScopeManagerNotInitialized;
}

pub fn setTag(key: []const u8, value: []const u8) !void {
    const scope = try getIsolationScope();
    try scope.setTag(key, value);
}

pub fn setUser(user: User) !void {
    const scope = try getIsolationScope();
    scope.setUser(user);
}

pub fn setLevel(level: Level) !void {
    const scope = try getIsolationScope();
    scope.level = level;
}

pub fn setContext(key: []const u8, context_data: std.StringHashMap([]const u8)) !void {
    const scope = try getIsolationScope();
    try scope.setContext(key, context_data);
}

pub fn addBreadcrumb(breadcrumb: Breadcrumb) !void {
    const scope = try getIsolationScope();
    try scope.addBreadcrumb(breadcrumb);
}

<<<<<<< HEAD
/// Set trace context (equivalent to sentry_set_trace in Native SDK)
pub fn setTrace(trace_id: TraceId, span_id: SpanId, parent_span_id: ?SpanId) !void {
    const scope = try getIsolationScope();
    scope.setTrace(trace_id, span_id, parent_span_id);
}

/// Set trace context from hex strings
pub fn setTraceFromHex(trace_id_hex: []const u8, span_id_hex: []const u8, parent_span_id_hex: ?[]const u8) !void {
    const scope = try getIsolationScope();
    try scope.setTraceFromHex(trace_id_hex, span_id_hex, parent_span_id_hex);
}

/// Get the current propagation context
pub fn getPropagationContext() !PropagationContext {
    const scope = try getIsolationScope();
    return scope.getPropagationContext();
}

// Convenience function to set the client on the global scope
pub fn setClient(client: *SentryClient) void {
    if (getGlobalScope() catch null) |scope| {
        scope.bindClient(client);
    } else {
        std.log.err("Failed to get global scope for setting client", .{});
    }
}

// Convenience function to get the client
=======
>>>>>>> 18dce7a2
pub fn getClient() ?*SentryClient {
    const scope_getters = .{ getCurrentScope, getIsolationScope, getGlobalScope };
    inline for (scope_getters) |getter| {
        if (getter() catch null) |scope| {
            if (scope.client) |client| {
                return client;
            }
        }
    }
    return null;
}

pub fn captureEvent(event: Event) !?EventId {
    const scope_getters = .{ getCurrentScope, getIsolationScope, getGlobalScope };
    var client: ?*SentryClient = null;
    var event_copy = event;

    inline for (scope_getters) |getter| {
        if (getter() catch null) |scope| {
            try scope.applyToEvent(&event_copy);
            if (scope.client) |scopeClient| {
                client = scopeClient;
            }
        }
    }

    if (client) |c| {
        if (try c.captureEvent(event_copy)) |event_id_bytes| {
            return EventId{ .value = event_id_bytes };
        }
    }

    return null;
}

<<<<<<< HEAD
// Used for tests
pub fn resetAllScopeState(allocator: std.mem.Allocator) void {
=======
fn resetAllScopeState(allocator: std.mem.Allocator) void {
>>>>>>> 18dce7a2
    global_scope_mutex.lock();
    defer global_scope_mutex.unlock();

    if (global_scope) |scope| {
        scope.deinit();
        allocator.destroy(scope);
        global_scope = null;
    }

    if (thread_isolation_scope) |scope| {
        scope.deinit();
        allocator.destroy(scope);
        thread_isolation_scope = null;
    }

    if (thread_current_scope_stack) |stack| {
        for (stack.items) |scope| {
            scope.deinit();
            allocator.destroy(scope);
        }
        stack.deinit();
        allocator.destroy(stack);
        thread_current_scope_stack = null;
    }

    g_scope_manager = null;
}

test "Scope - comprehensive API testing" {
    var gpa = std.heap.GeneralPurposeAllocator(.{}){};
    defer _ = gpa.deinit();
    const allocator = gpa.allocator();

    resetAllScopeState(allocator);
    defer resetAllScopeState(allocator);

    try initScopeManager(allocator);

    try setLevel(Level.warning);
    const isolation_scope = try getIsolationScope();
    try testing.expect(isolation_scope.level == Level.warning);

    try setTag("environment", "test");
    try setTag("version", "1.0.0");
    try testing.expectEqualStrings("test", isolation_scope.tags.get("environment").?);
    try testing.expectEqualStrings("1.0.0", isolation_scope.tags.get("version").?);

    const test_user = User{
        .id = "123",
        .username = "testuser",
        .email = "test@example.com",
        .name = "Test User",
    };
    try setUser(test_user);
    try testing.expect(isolation_scope.user != null);
    try testing.expectEqualStrings("123", isolation_scope.user.?.id.?);
    try testing.expectEqualStrings("testuser", isolation_scope.user.?.username.?);
    try testing.expectEqualStrings("test@example.com", isolation_scope.user.?.email.?);
    try testing.expectEqualStrings("Test User", isolation_scope.user.?.name.?);

    var device_context = std.StringHashMap([]const u8).init(allocator);
    defer device_context.deinit(); // Clean up the original HashMap
    try device_context.put("name", "iPhone");
    try device_context.put("model", "iPhone 12");
    try device_context.put("os", "iOS 15.0");
    try setContext("device", device_context);
    try testing.expect(isolation_scope.contexts.count() == 1);
    const stored_context = isolation_scope.contexts.get("device").?;
    try testing.expectEqualStrings("iPhone", stored_context.get("name").?);
    try testing.expectEqualStrings("iPhone 12", stored_context.get("model").?);
    try testing.expectEqualStrings("iOS 15.0", stored_context.get("os").?);

    try addBreadcrumb(Breadcrumb{
        .message = "User clicked button",
        .type = BreadcrumbType.user,
        .level = Level.info,
        .category = "ui",
        .timestamp = std.time.timestamp(),
        .data = null,
    });
    try addBreadcrumb(Breadcrumb{
        .message = "API call made",
        .type = BreadcrumbType.http,
        .level = Level.debug,
        .category = "api",
        .timestamp = std.time.timestamp(),
        .data = null,
    });
    try testing.expect(isolation_scope.breadcrumbs.items.len == 2);
    try testing.expectEqualStrings("User clicked button", isolation_scope.breadcrumbs.items[0].message);
    try testing.expect(isolation_scope.breadcrumbs.items[0].type == BreadcrumbType.user);
    try testing.expectEqualStrings("API call made", isolation_scope.breadcrumbs.items[1].message);
    try testing.expect(isolation_scope.breadcrumbs.items[1].type == BreadcrumbType.http);

    const global_scope_ref = try getGlobalScope();
    const current_scope = try getCurrentScope();

    try testing.expect(current_scope == isolation_scope);
    try testing.expect(global_scope_ref != isolation_scope);
    try testing.expect(global_scope_ref.level == Level.info);
    try testing.expect(global_scope_ref.tags.count() == 0);
    try testing.expect(global_scope_ref.user == null);
}

test "Scope - breadcrumb limit enforcement" {
    var gpa = std.heap.GeneralPurposeAllocator(.{}){};
    defer _ = gpa.deinit();
    const allocator = gpa.allocator();

    var test_scope = Scope.init(allocator);
    defer test_scope.deinit();

    var i: usize = 0;
    while (i <= Scope.MAX_BREADCRUMBS + 5) : (i += 1) {
        const message = try std.fmt.allocPrint(allocator, "Breadcrumb {}", .{i});
        defer allocator.free(message); // Free the original string after addBreadcrumb clones it

        const breadcrumb = Breadcrumb{
            .message = message,
            .type = BreadcrumbType.default,
            .level = Level.info,
            .category = null,
            .timestamp = std.time.timestamp(),
            .data = null,
        };
        try test_scope.addBreadcrumb(breadcrumb);
    }

    try testing.expect(test_scope.breadcrumbs.items.len == Scope.MAX_BREADCRUMBS);
    try testing.expectEqualStrings("Breadcrumb 6", test_scope.breadcrumbs.items[0].message);
}

test "Scope - complex fork with all data types" {
    var gpa = std.heap.GeneralPurposeAllocator(.{}){};
    defer _ = gpa.deinit();
    const allocator = gpa.allocator();

    var original = Scope.init(allocator);
    defer original.deinit();

    try original.setTag("env", "test");
    original.level = Level.warning;

    const user = User{
        .id = "123",
        .username = "testuser",
        .email = "test@example.com",
        .name = "Test User",
        .ip_address = "192.168.1.1",
    };
    original.setUser(user);

    try original.setFingerprint(&[_][]const u8{ "fp1", "fp2" });

    var data = std.StringHashMap([]const u8).init(allocator);
    defer data.deinit(); // Clean up original HashMap
    try data.put("key1", "value1");

    const breadcrumb = Breadcrumb{
        .message = "Test breadcrumb",
        .type = BreadcrumbType.navigation,
        .level = Level.info,
        .category = "test",
        .timestamp = std.time.timestamp(),
        .data = data,
    };
    try original.addBreadcrumb(breadcrumb);

    var context = std.StringHashMap([]const u8).init(allocator);
    defer context.deinit(); // Clean up original HashMap
    try context.put("platform", "linux");
    try original.setContext("os", context);

    var forked = try original.fork();
    defer forked.deinit();

    try testing.expect(forked.level == Level.warning);
    try testing.expectEqualStrings("test", forked.tags.get("env").?);

    try testing.expect(forked.user != null);
    try testing.expectEqualStrings("123", forked.user.?.id.?);
    try testing.expectEqualStrings("testuser", forked.user.?.username.?);
    try testing.expectEqualStrings("test@example.com", forked.user.?.email.?);
    try testing.expectEqualStrings("Test User", forked.user.?.name.?);
    try testing.expectEqualStrings("192.168.1.1", forked.user.?.ip_address.?);

    try testing.expect(forked.fingerprint != null);
    try testing.expect(forked.fingerprint.?.items.len == 2);
    try testing.expectEqualStrings("fp1", forked.fingerprint.?.items[0]);
    try testing.expectEqualStrings("fp2", forked.fingerprint.?.items[1]);

    try testing.expect(forked.breadcrumbs.items.len == 1);
    try testing.expectEqualStrings("Test breadcrumb", forked.breadcrumbs.items[0].message);
    try testing.expect(forked.breadcrumbs.items[0].data != null);
    try testing.expectEqualStrings("value1", forked.breadcrumbs.items[0].data.?.get("key1").?);

    try testing.expect(forked.contexts.count() == 1);
    const forked_context = forked.contexts.get("os").?;
    try testing.expectEqualStrings("linux", forked_context.get("platform").?);

    try forked.setTag("forked_only", "value");
    try testing.expect(original.tags.get("forked_only") == null);
}

const ThreadTestContext = struct {
    allocator: std.mem.Allocator,
    thread_id: u32,
    thread_count: u32,
    results: []bool,

    fn threadFunction(context: ThreadTestContext) void {
        const tag_key = std.fmt.allocPrint(context.allocator, "thread_{}", .{context.thread_id}) catch {
            context.results[context.thread_id] = false;
            return;
        };
        defer context.allocator.free(tag_key);

        const tag_value = std.fmt.allocPrint(context.allocator, "value_{}", .{context.thread_id}) catch {
            context.results[context.thread_id] = false;
            return;
        };
        defer context.allocator.free(tag_value);

        setTag(tag_key, tag_value) catch {
            context.results[context.thread_id] = false;
            return;
        };

        const isolation_scope = getIsolationScope() catch {
            context.results[context.thread_id] = false;
            return;
        };

        const retrieved = isolation_scope.tags.get(tag_key) orelse {
            context.results[context.thread_id] = false;
            return;
        };

        if (!std.mem.eql(u8, retrieved, tag_value)) {
            context.results[context.thread_id] = false;
            return;
        }

        // Verify thread isolation: other threads' tags should not be visible
        var other_thread: u32 = 0;
        while (other_thread < context.thread_count) : (other_thread += 1) {
            if (other_thread == context.thread_id) continue;

            const other_tag_key = std.fmt.allocPrint(context.allocator, "thread_{}", .{other_thread}) catch {
                context.results[context.thread_id] = false;
                return;
            };
            defer context.allocator.free(other_tag_key);

            if (isolation_scope.tags.get(other_tag_key) != null) {
                context.results[context.thread_id] = false;
                return;
            }
        }

        if (isolation_scope.tags.count() != 1) {
            context.results[context.thread_id] = false;
            return;
        }

        context.results[context.thread_id] = true;

        if (thread_isolation_scope) |scope| {
            scope.deinit();
            context.allocator.destroy(scope);
            thread_isolation_scope = null;
        }
        if (thread_current_scope_stack) |stack| {
            for (stack.items) |scope| {
                scope.deinit();
                context.allocator.destroy(scope);
            }
            stack.deinit();
            context.allocator.destroy(stack);
            thread_current_scope_stack = null;
        }
    }
};

test "Scope - thread safety verification" {
    var gpa = std.heap.GeneralPurposeAllocator(.{}){};
    defer _ = gpa.deinit();
    const allocator = gpa.allocator();

    resetAllScopeState(allocator);
    defer resetAllScopeState(allocator);

    try initScopeManager(allocator);

    const thread_count = 4;
    var threads: [thread_count]std.Thread = undefined;
    var results = [_]bool{false} ** thread_count;

    for (0..thread_count) |i| {
        const context = ThreadTestContext{
            .allocator = allocator,
            .thread_id = @intCast(i),
            .thread_count = thread_count,
            .results = &results,
        };

        threads[i] = try std.Thread.spawn(.{}, ThreadTestContext.threadFunction, .{context});
    }

    for (0..thread_count) |i| {
        threads[i].join();
        try testing.expect(results[i]);
    }
}

test "Scope - withScope workflow and restoration" {
    var gpa = std.heap.GeneralPurposeAllocator(.{}){};
    defer _ = gpa.deinit();
    const allocator = gpa.allocator();

    resetAllScopeState(allocator);
    defer resetAllScopeState(allocator);

    try initScopeManager(allocator);

    try setLevel(Level.@"error");
    try setTag("base_tag", "base_value");
    try setUser(User{
        .id = "original_user",
        .username = "original",
        .email = null,
        .name = null,
        .ip_address = null,
    });

    const original_isolation_scope = try getIsolationScope();

    try testing.expect(original_isolation_scope.level == Level.@"error");
    try testing.expectEqualStrings("base_value", original_isolation_scope.tags.get("base_tag").?);
    try testing.expectEqualStrings("original_user", original_isolation_scope.user.?.id.?);

    try withScope(struct {
        fn callback(scope: *Scope) !void {
            const current_scope_in_callback = getCurrentScope() catch unreachable;
            try testing.expect(current_scope_in_callback == scope);

            const isolation_scope_in_callback = getIsolationScope() catch unreachable;
            try testing.expect(current_scope_in_callback != isolation_scope_in_callback);

            try testing.expect(scope.level == Level.@"error");
            try testing.expectEqualStrings("base_value", scope.tags.get("base_tag").?);
            try testing.expectEqualStrings("original_user", scope.user.?.id.?);

            try scope.setTag("scoped_tag", "scoped_value");
            scope.level = Level.debug;
            scope.setUser(User{
                .id = "scoped_user",
                .username = "scoped",
                .email = null,
                .name = null,
                .ip_address = null,
            });

            try testing.expect(scope.level == Level.debug);
            try testing.expectEqualStrings("scoped_value", scope.tags.get("scoped_tag").?);
            try testing.expectEqualStrings("scoped_user", scope.user.?.id.?);
            try testing.expectEqualStrings("base_value", scope.tags.get("base_tag").?);
        }
    }.callback);

    const current_after_withScope = try getCurrentScope();
    try testing.expect(current_after_withScope == original_isolation_scope);

    try testing.expect(original_isolation_scope.level == Level.@"error");
    try testing.expectEqualStrings("base_value", original_isolation_scope.tags.get("base_tag").?);
    try testing.expectEqualStrings("original_user", original_isolation_scope.user.?.id.?);
    try testing.expect(original_isolation_scope.tags.get("scoped_tag") == null);

    try withScope(struct {
        fn outerCallback(outer_scope: *Scope) !void {
            try outer_scope.setTag("outer_tag", "outer_value");

            try withScope(struct {
                fn innerCallback(inner_scope: *Scope) !void {
                    try testing.expectEqualStrings("outer_value", inner_scope.tags.get("outer_tag").?);
                    try testing.expectEqualStrings("base_value", inner_scope.tags.get("base_tag").?);

                    try inner_scope.setTag("inner_tag", "inner_value");
                    try testing.expectEqualStrings("inner_value", inner_scope.tags.get("inner_tag").?);
                }
            }.innerCallback);

            try testing.expect(outer_scope.tags.get("inner_tag") == null);
            try testing.expectEqualStrings("outer_value", outer_scope.tags.get("outer_tag").?);
        }
    }.outerCallback);

    const final_current = try getCurrentScope();
    try testing.expect(final_current == original_isolation_scope);
    try testing.expect(original_isolation_scope.tags.get("outer_tag") == null);
    try testing.expect(original_isolation_scope.tags.get("inner_tag") == null);
    try testing.expectEqualStrings("base_value", original_isolation_scope.tags.get("base_tag").?);
}<|MERGE_RESOLUTION|>--- conflicted
+++ resolved
@@ -702,7 +702,6 @@
     try scope.addBreadcrumb(breadcrumb);
 }
 
-<<<<<<< HEAD
 /// Set trace context (equivalent to sentry_set_trace in Native SDK)
 pub fn setTrace(trace_id: TraceId, span_id: SpanId, parent_span_id: ?SpanId) !void {
     const scope = try getIsolationScope();
@@ -731,8 +730,6 @@
 }
 
 // Convenience function to get the client
-=======
->>>>>>> 18dce7a2
 pub fn getClient() ?*SentryClient {
     const scope_getters = .{ getCurrentScope, getIsolationScope, getGlobalScope };
     inline for (scope_getters) |getter| {
@@ -768,12 +765,8 @@
     return null;
 }
 
-<<<<<<< HEAD
 // Used for tests
-pub fn resetAllScopeState(allocator: std.mem.Allocator) void {
-=======
 fn resetAllScopeState(allocator: std.mem.Allocator) void {
->>>>>>> 18dce7a2
     global_scope_mutex.lock();
     defer global_scope_mutex.unlock();
 
