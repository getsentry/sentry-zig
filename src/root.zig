const std = @import("std");
const testing = std.testing;
const Allocator = std.mem.Allocator;
const types = @import("types");
pub const Event = types.Event;
pub const EventId = types.EventId;
pub const SentryOptions = types.SentryOptions;
pub const Breadcrumb = types.Breadcrumb;
pub const Dsn = types.Dsn;
pub const Level = types.Level;

<<<<<<< HEAD
test "test scopes" {
    _ = @import("scope.zig");
    _ = @import("transport.zig");
}

test "test transport" {
    _ = @import("transport.zig");
=======
pub const SentryClient = @import("client.zig").SentryClient;

const scopes = @import("scope.zig");
pub const ScopeType = scopes.ScopeType;
pub const addBreadcrumb = scopes.addBreadcrumb;

pub fn init(allocator: Allocator, dsn: Dsn, options: SentryOptions) !SentryClient {
    scopes.initScopeManager(allocator);
    const client = try SentryClient.init(allocator, dsn, options);
    scopes.getGlobalScope().bindClient(client);
    return client;
}

pub fn captureEvent(event: Event) ?EventId {
    const client = scopes.getClient() orelse return null;
    return client.captureEvent(event);
}

pub fn captureError(err: anyerror) ?EventId {
    const allocator = scopes.getGlobalScope().allocator;
    const event = Event.fromError(allocator, err);
    defer event.deinit(allocator);
    return captureEvent(event);
}

pub fn captureMessage(
    message: []const u8,
    level: Level,
) ?EventId {
    const allocator = scopes.getGlobalScope().allocator;
    const event = Event.fromMessage(allocator, message, level);
    defer event.deinit(allocator);
    return captureEvent(event);
>>>>>>> 02a1b8e7
}<|MERGE_RESOLUTION|>--- conflicted
+++ resolved
@@ -9,15 +9,6 @@
 pub const Dsn = types.Dsn;
 pub const Level = types.Level;
 
-<<<<<<< HEAD
-test "test scopes" {
-    _ = @import("scope.zig");
-    _ = @import("transport.zig");
-}
-
-test "test transport" {
-    _ = @import("transport.zig");
-=======
 pub const SentryClient = @import("client.zig").SentryClient;
 
 const scopes = @import("scope.zig");
@@ -51,5 +42,8 @@
     const event = Event.fromMessage(allocator, message, level);
     defer event.deinit(allocator);
     return captureEvent(event);
->>>>>>> 02a1b8e7
+}
+
+test "test transport" {
+    _ = @import("transport.zig");
 }