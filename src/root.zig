const std = @import("std");
const types = @import("types");
const scopes = @import("scope.zig");
const tracing = @import("tracing.zig");
const testing = std.testing;
const Allocator = std.mem.Allocator;
pub const Event = types.Event;
pub const EventId = types.EventId;
pub const SentryOptions = types.SentryOptions;
pub const Breadcrumb = types.Breadcrumb;
pub const Dsn = types.Dsn;
pub const Level = types.Level;
pub const Exception = types.Exception;
pub const TraceId = types.TraceId;
pub const SpanId = types.SpanId;
pub const PropagationContext = types.PropagationContext;
pub const TraceContext = types.TraceContext;
pub const Span = types.Span;
pub const StackTrace = types.StackTrace;
pub const Frame = types.Frame;
pub const ScopeType = scopes.ScopeType;
<<<<<<< HEAD
=======
pub const addBreadcrumb = scopes.addBreadcrumb;
pub const deinitScopeManager = scopes.deinitScopeManager;
>>>>>>> 2d9162e5

pub const SentryClient = @import("client.zig").SentryClient;
pub const panicHandler = @import("panic_handler.zig").panicHandler;
pub const stack_trace = @import("utils/stack_trace.zig");

pub fn init(allocator: Allocator, dsn: ?[]const u8, options: SentryOptions) !*SentryClient {
    try scopes.initScopeManager(allocator);
    const client = try allocator.create(SentryClient);
    client.* = try SentryClient.init(allocator, dsn, options);
    const global_scope = try scopes.getGlobalScope();
    global_scope.bindClient(client);
    return client;
}

/// Properly shutdown and cleanup the Sentry client and all associated resources
pub fn shutdown(allocator: Allocator, client: *SentryClient) void {
    client.deinit();
    allocator.destroy(client);
    scopes.deinitScopeManager();
}

pub fn captureEvent(event: Event) !?EventId {
    return try scopes.captureEvent(event);
}

pub fn captureMessage(message: []const u8, level: Level) !?EventId {
    const event = Event.fromMessage(message, level);
    return captureEvent(event);
}

pub fn captureError(err: anyerror) !?EventId {
    const allocator = try scopes.getAllocator();
    var event = Event.fromError(allocator, err);
    errdefer event.deinit();
    return captureEvent(event);
}

pub const startTransaction = tracing.startTransaction;
pub const continueFromHeaders = tracing.continueFromHeaders;
pub const finishTransaction = tracing.finishTransaction;
pub const startSpan = tracing.startSpan;
pub const getCurrentSpan = tracing.getCurrentSpan;
pub const getCurrentTransaction = tracing.getCurrentTransaction;
pub const getSentryTrace = tracing.getSentryTrace;

// Trace context management (equivalent to sentry_set_trace in Native SDK)
pub const setTrace = scopes.setTrace;

test "compile and test everything" {
    _ = @import("panic_handler.zig");
    std.testing.refAllDeclsRecursive(@This());
}<|MERGE_RESOLUTION|>--- conflicted
+++ resolved
@@ -19,12 +19,8 @@
 pub const StackTrace = types.StackTrace;
 pub const Frame = types.Frame;
 pub const ScopeType = scopes.ScopeType;
-<<<<<<< HEAD
-=======
-pub const addBreadcrumb = scopes.addBreadcrumb;
+
 pub const deinitScopeManager = scopes.deinitScopeManager;
->>>>>>> 2d9162e5
-
 pub const SentryClient = @import("client.zig").SentryClient;
 pub const panicHandler = @import("panic_handler.zig").panicHandler;
 pub const stack_trace = @import("utils/stack_trace.zig");
