const std = @import("std");
const testing = std.testing;
const Allocator = std.mem.Allocator;
const types = @import("types");
const scopes = @import("scope.zig");
const tracing = @import("tracing.zig");
pub const Event = types.Event;
pub const EventId = types.EventId;
pub const SentryOptions = types.SentryOptions;
pub const Breadcrumb = types.Breadcrumb;
pub const Dsn = types.Dsn;
pub const Level = types.Level;
<<<<<<< HEAD
pub const Exception = types.Exception;
pub const TraceId = types.TraceId;
pub const SpanId = types.SpanId;
pub const PropagationContext = types.PropagationContext;
pub const Transaction = types.Transaction;
pub const TransactionContext = types.TransactionContext;
pub const TransactionStatus = types.TransactionStatus;
pub const Span = types.Span;
=======
pub const StackTrace = types.StackTrace;
pub const Exception = types.Exception;
pub const Frame = types.Frame;
>>>>>>> 191aa909

pub const SentryClient = @import("client.zig").SentryClient;

pub const ScopeType = scopes.ScopeType;
pub const addBreadcrumb = scopes.addBreadcrumb;

pub const panicHandler = @import("panic_handler.zig").panicHandler;

pub fn init(allocator: Allocator, dsn: ?[]const u8, options: SentryOptions) !*SentryClient {
    try scopes.initScopeManager(allocator);
    const client = try allocator.create(SentryClient);
    client.* = try SentryClient.init(allocator, dsn, options);
    const global_scope = try scopes.getGlobalScope();
    global_scope.bindClient(client);
    return client;
}

pub fn captureEvent(event: Event) !?EventId {
    return try scopes.captureEvent(event);
}

<<<<<<< HEAD
pub const startTransaction = tracing.startTransaction;

pub const startTransactionFromHeader = tracing.startTransactionFromHeader;

pub const finishTransaction = tracing.finishTransaction;

pub const startSpan = tracing.startSpan;

pub const finishSpan = tracing.finishSpan;

pub const withTransaction = tracing.withTransaction;

pub const withSpan = tracing.withSpan;

pub const getSentryTrace = tracing.getSentryTrace;

pub const getActiveTransaction = tracing.getActiveTransaction;

pub const getActiveSpan = tracing.getActiveSpan;

test "compile check everything" {
=======
pub fn captureMessage(message: []const u8, level: Level) !?EventId {
    const event = Event.fromMessage(message, level);
    return captureEvent(event);
}

test "compile and test everything" {
    _ = @import("panic_handler.zig");
>>>>>>> 191aa909
    std.testing.refAllDeclsRecursive(@This());
}<|MERGE_RESOLUTION|>--- conflicted
+++ resolved
@@ -10,7 +10,6 @@
 pub const Breadcrumb = types.Breadcrumb;
 pub const Dsn = types.Dsn;
 pub const Level = types.Level;
-<<<<<<< HEAD
 pub const Exception = types.Exception;
 pub const TraceId = types.TraceId;
 pub const SpanId = types.SpanId;
@@ -19,11 +18,8 @@
 pub const TransactionContext = types.TransactionContext;
 pub const TransactionStatus = types.TransactionStatus;
 pub const Span = types.Span;
-=======
 pub const StackTrace = types.StackTrace;
-pub const Exception = types.Exception;
 pub const Frame = types.Frame;
->>>>>>> 191aa909
 
 pub const SentryClient = @import("client.zig").SentryClient;
 
@@ -45,7 +41,6 @@
     return try scopes.captureEvent(event);
 }
 
-<<<<<<< HEAD
 pub const startTransaction = tracing.startTransaction;
 
 pub const startTransactionFromHeader = tracing.startTransactionFromHeader;
@@ -66,8 +61,6 @@
 
 pub const getActiveSpan = tracing.getActiveSpan;
 
-test "compile check everything" {
-=======
 pub fn captureMessage(message: []const u8, level: Level) !?EventId {
     const event = Event.fromMessage(message, level);
     return captureEvent(event);
@@ -75,6 +68,5 @@
 
 test "compile and test everything" {
     _ = @import("panic_handler.zig");
->>>>>>> 191aa909
     std.testing.refAllDeclsRecursive(@This());
 }