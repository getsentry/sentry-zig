const std = @import("std");
const testing = std.testing;
const Allocator = std.mem.Allocator;

<<<<<<< HEAD
const types = @import("Types.zig");
pub const Event = types.Event;
pub const EventId = types.EventId;
pub const SentryOptions = types.SentryOptions;
pub const Breadcrumb = types.Breadcrumb;
pub const Dsn = types.Dsn;
pub const Level = types.Level;

pub const SentryClient = @import("client.zig").SentryClient;

const scopes = @import("scope.zig");
pub const ScopeType = scopes.ScopeType;
pub const addBreadcrumb = scopes.addBreadcrumb;

pub fn init(allocator: Allocator, dsn: Dsn, options: SentryOptions) !SentryClient {
    scopes.initScopeManager(allocator);
    const client = try SentryClient.init(allocator, dsn, options);
    scopes.getGlobalScope().bindClient(client);
    return client;
}

pub fn captureEvent(event: Event) ?EventId {
    const client = scopes.getClient() orelse return null;
    return client.captureEvent(event);
}

pub fn captureError(err: anyerror) ?EventId {
    const allocator = scopes.getGlobalScope().allocator;
    const event = Event.fromError(allocator, err);
    defer event.deinit(allocator);
    return captureEvent(event);
}

pub fn captureMessage(
    message: []const u8,
    level: Level,
) ?EventId {
    const allocator = scopes.getGlobalScope().allocator;
    const event = Event.fromMessage(allocator, message, level);
    defer event.deinit(allocator);
    return captureEvent(event);
=======
test "test scopes" {
    _ = @import("scope.zig");
    _ = @import("transport.zig");
>>>>>>> b10247cd
}<|MERGE_RESOLUTION|>--- conflicted
+++ resolved
@@ -1,8 +1,6 @@
 const std = @import("std");
 const testing = std.testing;
 const Allocator = std.mem.Allocator;
-
-<<<<<<< HEAD
 const types = @import("Types.zig");
 pub const Event = types.Event;
 pub const EventId = types.EventId;
@@ -44,9 +42,4 @@
     const event = Event.fromMessage(allocator, message, level);
     defer event.deinit(allocator);
     return captureEvent(event);
-=======
-test "test scopes" {
-    _ = @import("scope.zig");
-    _ = @import("transport.zig");
->>>>>>> b10247cd
 }