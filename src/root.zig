const std = @import("std");
const testing = std.testing;
const Allocator = std.mem.Allocator;
const types = @import("types");
pub const Event = types.Event;
pub const EventId = types.EventId;
pub const SentryOptions = types.SentryOptions;
pub const Breadcrumb = types.Breadcrumb;
pub const Dsn = types.Dsn;
pub const Level = types.Level;
pub const StackTrace = types.StackTrace;
pub const Exception = types.Exception;
pub const Frame = types.Frame;

pub const SentryClient = @import("client.zig").SentryClient;

const scopes = @import("scope.zig");
pub const ScopeType = scopes.ScopeType;
pub const addBreadcrumb = scopes.addBreadcrumb;

pub const panicHandler = @import("panic_handler.zig").panicHandler;

pub fn init(allocator: Allocator, dsn: ?[]const u8, options: SentryOptions) !*SentryClient {
    try scopes.initScopeManager(allocator);
    const client = try allocator.create(SentryClient);
    client.* = try SentryClient.init(allocator, dsn, options);
    const global_scope = try scopes.getGlobalScope();
    global_scope.bindClient(client);
    return client;
}

<<<<<<< HEAD
pub fn captureEvent(event: Event) ?EventId {
    const client = scopes.getClient() orelse return null;
    const event_id_bytes = client.captureEvent(event) catch return null;
    if (event_id_bytes) |bytes| {
        return EventId{ .value = bytes };
    }
    return null;
}

pub fn captureMessage(message: []const u8, level: Level) ?EventId {
    const event = Event.fromMessage(message, level);
    return captureEvent(event);
}

test "run all tests" {
    _ = @import("scope.zig");
    _ = @import("transport.zig");
    _ = @import("client.zig");
    _ = @import("panic_handler.zig");
=======
pub fn captureEvent(event: Event) !?EventId {
    return try scopes.captureEvent(event);
>>>>>>> fcfb90b3
}

test "compile check everything" {
    std.testing.refAllDeclsRecursive(@This());
}<|MERGE_RESOLUTION|>--- conflicted
+++ resolved
@@ -29,14 +29,8 @@
     return client;
 }
 
-<<<<<<< HEAD
-pub fn captureEvent(event: Event) ?EventId {
-    const client = scopes.getClient() orelse return null;
-    const event_id_bytes = client.captureEvent(event) catch return null;
-    if (event_id_bytes) |bytes| {
-        return EventId{ .value = bytes };
-    }
-    return null;
+pub fn captureEvent(event: Event) !?EventId {
+    return try scopes.captureEvent(event);
 }
 
 pub fn captureMessage(message: []const u8, level: Level) ?EventId {
@@ -44,17 +38,6 @@
     return captureEvent(event);
 }
 
-test "run all tests" {
-    _ = @import("scope.zig");
-    _ = @import("transport.zig");
-    _ = @import("client.zig");
-    _ = @import("panic_handler.zig");
-=======
-pub fn captureEvent(event: Event) !?EventId {
-    return try scopes.captureEvent(event);
->>>>>>> fcfb90b3
-}
-
 test "compile check everything" {
     std.testing.refAllDeclsRecursive(@This());
 }