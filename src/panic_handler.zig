const std = @import("std");
const types = @import("types");
const sentry = @import("root.zig");
const scope = @import("scope.zig");
const Allocator = std.mem.Allocator;
const sentry_build = @import("sentry_build");

// Top-level type aliases
const Event = types.Event;
const EventId = types.EventId;
const StackTrace = types.StackTrace;
const Level = types.Level;
const Exception = types.Exception;
const Frame = types.Frame;

pub fn panicHandler(msg: []const u8, first_trace_addr: ?usize) noreturn {
    // If we can't get the allocator because the scope manager is not initialized,
    // we can't do anything, so we just return.
    if (scope.getAllocator()) |allocator| {
        handlePanic(allocator, msg, first_trace_addr);
    } else |_| {
        // We can't do anything if we have no allocator.
    }

    std.process.exit(1);
}

fn handlePanic(allocator: Allocator, msg: []const u8, first_trace_addr: ?usize) void {
    const sentry_event = createSentryEvent(allocator, msg, first_trace_addr);

    _ = sentry.captureEvent(sentry_event) catch |err| {
        std.debug.print("cannot capture event, {}\n", .{err});
    };
}

/// Creates a Sentry event and tries to capture all stackframes that lead to it.
///
/// Frame information is only extracted from the binary itself.
/// If it fails to extract frame information, it will create an event with little to no frames.
fn createSentryEvent(allocator: Allocator, msg: []const u8, first_trace_addr: ?usize) Event {
    var frames_list = std.ArrayList(Frame).init(allocator);

    var stack_iterator = std.debug.StackIterator.init(first_trace_addr, null);
    const debug_info = std.debug.getSelfDebugInfo() catch null;

    const project_root = getProjectRoot(allocator);
    defer if (project_root) |root| allocator.free(root);

    if (first_trace_addr) |addr| {
        var first_frame = Frame{
            .allocator = allocator,
            .instruction_addr = std.fmt.allocPrint(allocator, "0x{x}", .{addr}) catch null,
        };
        if (debug_info) |di| {
            extractSymbolInfoWithCategorization(allocator, di, addr, &first_frame, project_root);
        } else {
            categorizeFrame(&first_frame, project_root);
        }
<<<<<<< HEAD

        if (isValidFrame(&first_frame) and !isPanicHandlerFrame(first_frame.filename, first_frame.function)) {
            frames_list.append(first_frame) catch |err| {
                first_frame.deinit(allocator);
                std.debug.print("Warning: Failed to add first frame due to memory: {}\n", .{err});
            };
        } else {
            first_frame.deinit(allocator);
            // Skip invalid frames or panic handler infrastructure frames silently
        }
=======
        frames_list.append(first_frame) catch |err| {
            first_frame.deinit();
            std.debug.print("Warning: Failed to add first frame due to memory: {}\n", .{err});
        };
>>>>>>> 3081ec27
    }

    // Collect all frames dynamically - never fail due to buffer size!
    while (stack_iterator.next()) |return_address| {
        var frame = Frame{
            .allocator = allocator,
            .instruction_addr = std.fmt.allocPrint(allocator, "0x{x}", .{return_address}) catch null,
        };

        // Best-effort symbol extraction with categorization (kept as optional; addresses remain authoritative)
        if (debug_info) |di| {
            extractSymbolInfoWithCategorization(allocator, di, return_address, &frame, project_root);
        } else {
            // No debug info available, categorize based on limited information
            categorizeFrame(&frame, project_root);
        }

<<<<<<< HEAD
        // Only add frame if it's valid and not a panic handler infrastructure frame
        if (isValidFrame(&frame) and !isPanicHandlerFrame(frame.filename, frame.function)) {
            frames_list.append(frame) catch |err| {
                // Free strings allocated in this frame since we failed to append it
                frame.deinit(allocator);
                // If we truly run out of memory, at least we have what we collected so far
                std.debug.print("Warning: Failed to add frame due to memory: {}\n", .{err});
                break;
            };
        } else {
            frame.deinit(allocator);
            // Skip invalid frames or panic handler infrastructure frames silently
        }
=======
        // Add frame to dynamic list - this should never fail unless out of memory
        frames_list.append(frame) catch |err| {
            // Free strings allocated in this frame since we failed to append it
            frame.deinit();
            // If we truly run out of memory, at least we have what we collected so far
            std.debug.print("Warning: Failed to add frame due to memory: {}\n", .{err});
            break;
        };
>>>>>>> 3081ec27
    }

    // Convert to owned slice with robust error handling
    const frames: []Frame = frames_list.toOwnedSlice() catch {
        // If toOwnedSlice fails, we need to clean up and provide a safe fallback
        std.debug.print("Warning: Failed to convert frames list to owned slice, attempting recovery...\n", .{});

        // First try to salvage any frames we collected
        var collected_frames = frames_list.items;

        // Always clean up the ArrayList to prevent memory leaks
        defer frames_list.deinit();

        if (collected_frames.len > 0) {
            // Try to allocate new memory and copy the frames
            if (allocator.alloc(Frame, collected_frames.len)) |salvaged| {
                // Deep-copy strings inside frames that we allocated earlier
                // so that deinit on the new frames slice is safe
                var i: usize = 0;
                while (i < collected_frames.len) : (i += 1) {
                    const src = collected_frames[i];
                    var dst = Frame{
                        .allocator = allocator,
                    };
                    dst.filename = if (src.filename) |s| allocator.dupe(u8, s) catch null else null;
                    dst.abs_path = if (src.abs_path) |s| allocator.dupe(u8, s) catch null else null;
                    dst.function = if (src.function) |s| allocator.dupe(u8, s) catch null else null;
                    dst.instruction_addr = if (src.instruction_addr) |s| allocator.dupe(u8, s) catch null else null;
                    dst.module = if (src.module) |s| allocator.dupe(u8, s) catch null else null;
                    dst.symbol = if (src.symbol) |s| allocator.dupe(u8, s) catch null else null;
                    dst.symbol_addr = if (src.symbol_addr) |s| allocator.dupe(u8, s) catch null else null;
                    dst.image_addr = if (src.image_addr) |s| allocator.dupe(u8, s) catch null else null;
                    dst.platform = if (src.platform) |s| allocator.dupe(u8, s) catch null else null;
                    dst.package = if (src.package) |s| allocator.dupe(u8, s) catch null else null;
                    dst.context_line = if (src.context_line) |s| allocator.dupe(u8, s) catch null else null;
                    dst.pre_context = null; // not used/populated here
                    dst.post_context = null; // not used/populated here
                    dst.vars = null; // not used
                    dst.in_app = src.in_app;
                    dst.lineno = src.lineno;
                    dst.colno = src.colno;
                    salvaged[i] = dst;
                }
                // Now free all allocated strings in the original frames
                // before releasing the backing ArrayList memory
                i = 0;
                while (i < collected_frames.len) : (i += 1) {
                    collected_frames[i].deinit();
                }
                std.debug.print("Successfully salvaged {d} frames after allocation failure\n", .{collected_frames.len});
                return createEventWithFrames(allocator, msg, salvaged);
            } else |_| {
                std.debug.print("Failed to salvage {d} frames due to memory constraints\n", .{collected_frames.len});
                // Ensure we free any strings allocated inside the collected frames
                var j: usize = 0;
                while (j < collected_frames.len) : (j += 1) {
                    collected_frames[j].deinit();
                }
            }
        }

        // Fallback: create an empty but valid slice that can be safely freed
        const empty_frames = allocator.alloc(Frame, 0) catch {
            // If we can't even allocate an empty slice, we have a critical memory issue
            // In this case, we'll create a minimal event without a stacktrace
            std.debug.print("CRITICAL: Cannot allocate memory for stacktrace - creating minimal event\n", .{});
            return createMinimalEvent(msg);
        };

        return createEventWithFrames(allocator, msg, empty_frames);
    };

    return createEventWithFrames(allocator, msg, frames);
}

/// Create a Sentry event with the provided frames
fn createEventWithFrames(allocator: Allocator, msg: []const u8, frames: []Frame) Event {
    // Create stacktrace
    const stacktrace = StackTrace{
        .allocator = allocator,
        .frames = frames,
        .registers = null,
    };

    // Create exception
    const exception = Exception{
        .allocator = allocator,
        .type = allocator.dupe(u8, "panic") catch "panic",
        .value = allocator.dupe(u8, msg) catch msg,
        .module = null,
        .thread_id = null,
        .stacktrace = stacktrace,
        .mechanism = null,
    };

    // Create the event
    return Event{
        .allocator = allocator,
        .event_id = EventId.new(),
        .timestamp = @as(f64, @floatFromInt(std.time.timestamp())),
        .platform = "native",
        .level = Level.@"error",
        .exception = exception,
        .logger = allocator.dupe(u8, "panic_handler") catch "panic_handler",
    };
}

/// Create a minimal Sentry event without stacktrace (for critical memory situations)
fn createMinimalEvent(msg: []const u8) Event {
    // Create exception without stacktrace
    const exception = Exception{
        .type = "panic", // Use string literal to avoid allocation
        .value = msg, // Use original message to avoid allocation
        .module = null,
        .thread_id = null,
        .stacktrace = null, // No stacktrace due to memory constraints
        .mechanism = null,
    };

    // Create minimal event
    return Event{
        .event_id = EventId.new(),
        .timestamp = @as(f64, @floatFromInt(std.time.timestamp())),
        .platform = "native",
        .level = Level.@"error",
        .exception = exception,
        .logger = "panic_handler", // Use string literal to avoid allocation
    };
}

// Best-effort local symbol parsing as a non-fatal enhancement. If it fails,
// addresses still provide server-side symbolication.
fn extractSymbolInfoSentry(allocator: Allocator, debug_info: *std.debug.SelfInfo, addr: usize, frame: *Frame) void {
    var temp_buffer: [512]u8 = undefined;
    var fbs = std.io.fixedBufferStream(&temp_buffer);
    const tty_config = std.io.tty.Config.no_color;
    std.debug.printSourceAtAddress(debug_info, fbs.writer(), addr, tty_config) catch return;

    const output = fbs.getWritten();
    if (output.len == 0) return;

    var lines = std.mem.splitScalar(u8, output, '\n');
    if (lines.next()) |first_line| {
        parseSymbolLineSentry(allocator, first_line, frame);
    }
}

fn parseSymbolLineSentry(allocator: Allocator, line: []const u8, frame: *Frame) void {
    if (std.mem.indexOf(u8, line, ":")) |first_colon| {
        const file_part = line[0..first_colon];
        frame.filename = allocator.dupe(u8, file_part) catch null;
        frame.abs_path = allocator.dupe(u8, file_part) catch null;

        const rest = line[first_colon + 1 ..];
        if (std.mem.indexOf(u8, rest, ":")) |second_colon| {
            const line_str = rest[0..second_colon];
            frame.lineno = std.fmt.parseInt(u32, line_str, 10) catch null;

            const after_line = rest[second_colon + 1 ..];
            if (std.mem.indexOf(u8, after_line, ":")) |third_colon| {
                const col_str = after_line[0..third_colon];
                frame.colno = std.fmt.parseInt(u32, col_str, 10) catch null;

                const after_col = after_line[third_colon + 1 ..];
                if (std.mem.indexOf(u8, after_col, " in ")) |in_pos| {
                    const after_in = after_col[in_pos + 4 ..];
                    // Handle both Unix and Windows formats
                    // Unix: "0x123 in function_name (file.zig)"
                    // Windows: "0x123 in function_name (test.exe.obj)"
                    // Complex: "0x123 in test.function: name with spaces (file.zig)"
                    var func_name = after_in;

                    // Remove the parenthetical module suffix like "(test.exe.obj)" or "(file.zig)"
                    if (std.mem.lastIndexOf(u8, func_name, " (")) |last_space_paren| {
                        func_name = func_name[0..last_space_paren];
                    }

                    func_name = std.mem.trim(u8, func_name, " \t\r\n");
                    if (func_name.len > 0) {
                        frame.function = allocator.dupe(u8, func_name) catch null;
                    }
                }
            }
        }
    }
}

fn getProjectRoot(allocator: Allocator) ?[]const u8 {
    // Build-time injected project root is the sole source of truth
    if (sentry_build.sentry_project_root.len != 0) {
        return allocator.dupe(u8, sentry_build.sentry_project_root) catch null;
    }
    return null;
}

/// Check if a frame is valid and contains meaningful information
fn isValidFrame(frame: *const Frame) bool {
    // Must have an instruction address
    if (frame.instruction_addr == null) return false;

    // Check if instruction address looks valid (hex format and not null pointer)
    if (frame.instruction_addr) |addr_str| {
        if (addr_str.len < 3 or !std.mem.startsWith(u8, addr_str, "0x")) {
            return false;
        }
        // Reject null pointer addresses
        if (std.mem.eql(u8, addr_str, "0x0")) {
            return false;
        }
    }

    // Reject frames with "???" values - these are corrupted/unknown
    if (frame.filename) |filename| {
        if (std.mem.eql(u8, filename, "???")) return false;
    }
    if (frame.function) |function| {
        if (std.mem.eql(u8, function, "???")) return false;
    }
    if (frame.abs_path) |abs_path| {
        if (std.mem.eql(u8, abs_path, "???")) return false;
    }

    return true;
}

/// Check if a frame belongs to panic handler infrastructure that should be filtered out
fn isPanicHandlerFrame(filename: ?[]const u8, function: ?[]const u8) bool {
    if (filename) |file| {
        // If it's from panic_handler.zig, check if it's an internal function
        if (std.mem.indexOf(u8, file, "panic_handler.zig") != null) {

            // Only filter out if it's clearly an infrastructure function
            if (function) |func| {
                if (std.mem.eql(u8, func, "panicHandler") or
                    std.mem.eql(u8, func, "handlePanic") or
                    std.mem.eql(u8, func, "createSentryEvent") or
                    std.mem.eql(u8, func, "createEventWithFrames") or
                    std.mem.eql(u8, func, "createMinimalEvent")) return true;
            }
        }
    }

    return false;
}

/// Best effort to determine if a frame belongs to system/standard library code.
///
/// It will check if the stacktrace is from common places of the standard library.
/// If it's in a non standard library place, it may produce false positives.
fn isSystemFrame(filename: ?[]const u8, function: ?[]const u8) bool {
    _ = function; // unused in build-root classification
    if (filename) |file| {
        const root = sentry_build.sentry_project_root;
        if (root.len > 0) {
            if (std.mem.startsWith(u8, file, root)) return false; // in-app
            return true; // outside app root => treat as system/library
        }
    }
    // Without a build root, conservatively treat as system
    return true;
}

/// Best effort to determine if a frame belongs to application code.
///
/// This is a heuristic based on the filename and function name.
/// It is not perfect and may result in false positives.
///
/// The project_root is used to determine if the frame is in the project.
/// If it is not in the project, it is not application code.
fn isApplicationFrame(filename: ?[]const u8, function: ?[]const u8, project_root: ?[]const u8) bool {
    // Reject unknown/corrupted frames with "???" values
    if (filename) |file| {
        if (std.mem.eql(u8, file, "???")) return false;
    }
    if (function) |func| {
        if (std.mem.eql(u8, func, "???")) return false;
    }

    // Build-root based classification only
    if (project_root) |root| {
        if (filename) |file| {
            if (std.mem.startsWith(u8, file, root)) return true;
        }
        // Optional: if abs_path exists, could check it here as well
    }

    return false;
}

/// Categorize a frame and set the in_app field appropriately
fn categorizeFrame(frame: *Frame, project_root: ?[]const u8) void {
    if (!isValidFrame(frame)) {
        frame.in_app = false;
        return;
    }

    if (isApplicationFrame(frame.filename, frame.function, project_root)) {
        frame.in_app = true;
    } else {
        frame.in_app = false;
    }
}

/// Enhanced symbol extraction that also categorizes frames
fn extractSymbolInfoWithCategorization(allocator: Allocator, debug_info: *std.debug.SelfInfo, addr: usize, frame: *Frame, project_root: ?[]const u8) void {
    // First extract symbol information
    extractSymbolInfoSentry(allocator, debug_info, addr, frame);

    // Then categorize the frame
    categorizeFrame(frame, project_root);
}

// Testable send callback plumbing
const SendCallback = *const fn (Event) void;
var send_callback: ?SendCallback = null;

fn setSendCallback(cb: SendCallback) void {
    send_callback = cb;
}

fn sendToSentry(event: Event) void {
    if (send_callback) |cb| cb(event);
}

// Helper for tests: same as panic_handler but without process exit
fn panic_handler_test_entry(allocator: Allocator, msg: []const u8, first_trace_addr: ?usize) void {
    const sentry_event = createSentryEvent(allocator, msg, first_trace_addr);
    sendToSentry(sentry_event);
}

test "panic_handler: send callback is invoked with created event" {
    const allocator = std.testing.allocator;

    // test-state globals and callback
    test_send_called = false;
    test_send_captured_msg = null;
    setSendCallback(testSendCb);

    const test_msg = "unit-test-message";
    var sentry_event = createSentryEvent(allocator, test_msg, @returnAddress());
    defer sentry_event.deinit();

    sendToSentry(sentry_event);

    try std.testing.expect(test_send_called);
    try std.testing.expect(test_send_captured_msg != null);
    try std.testing.expect(std.mem.eql(u8, test_send_captured_msg.?, test_msg));
}

// Dummy call chain to validate symbol extraction and stack capture
fn ph_test_one() !Event {
    return try ph_test_two();
}
fn ph_test_two() !Event {
    return try ph_test_three();
}
fn ph_test_three() !Event {
    return try ph_test_four();
}
fn ph_test_four() !Event {
    const allocator = std.testing.allocator;
    // Produce an event through a small call chain so that symbol names are available in frames
    return createSentryEvent(allocator, "chain", @returnAddress());
}

test "panic_handler: stacktrace has frames and instruction addresses" {
    var ev = try ph_test_one();
    defer ev.deinit();

    try std.testing.expect(ev.exception != null);
    const st = ev.exception.?.stacktrace.?;
    try std.testing.expect(st.frames.len > 0);
    for (st.frames) |f| {
        try std.testing.expect(f.instruction_addr != null);
    }
}

test "panic_handler: stacktrace captures dummy function names (skip without debug info)" {
    const builtin = @import("builtin");

    // Skip on Windows due to platform-specific debug info issues
    if (builtin.os.tag == .windows) return error.SkipZigTest;

    const debugInfo = std.debug.getSelfDebugInfo() catch null;
    if (debugInfo == null) return error.SkipZigTest;

    var ev = try ph_test_one();
    defer ev.deinit();

    const st = ev.exception.?.stacktrace.?;

    var have_one = false;
    var have_two = false;
    var have_three = false;
    for (st.frames) |f| {
        if (f.function) |fn_name| {
            if (std.mem.eql(u8, fn_name, "ph_test_one")) have_one = true;
            if (std.mem.eql(u8, fn_name, "ph_test_two")) have_two = true;
            if (std.mem.eql(u8, fn_name, "ph_test_three")) have_three = true;
        }
    }
    try std.testing.expect(have_one);
    try std.testing.expect(have_two);
    try std.testing.expect(have_three);
}

test "panic_handler: stacktrace works on Windows (addresses and basic symbols)" {
    const builtin = @import("builtin");

    // Only run on Windows
    if (builtin.os.tag != .windows) return error.SkipZigTest;

    const debugInfo = std.debug.getSelfDebugInfo() catch null;
    if (debugInfo == null) return error.SkipZigTest;

    var ev = try ph_test_one();
    defer ev.deinit();

    try std.testing.expect(ev.exception != null);
    const st = ev.exception.?.stacktrace.?;
    try std.testing.expect(st.frames.len > 0);

    // Verify we have instruction addresses (this should always work)
    for (st.frames) |f| {
        try std.testing.expect(f.instruction_addr != null);
    }

    // On Windows, function names might be formatted differently
    // Look for any frames that have function names (less strict than Unix test)
    var found_any_function_name = false;
    for (st.frames) |f| {
        if (f.function) |fn_name| {
            found_any_function_name = true;
            // Windows might prefix with "test." or format differently
            // Just verify we got some function information
            try std.testing.expect(fn_name.len > 0);
        }
    }

    // Windows should be able to extract at least some function names
    try std.testing.expect(found_any_function_name);
}

test "panic_handler: Windows function name format detection" {
    const builtin = @import("builtin");

    // Only run on Windows
    if (builtin.os.tag != .windows) return error.SkipZigTest;

    const debugInfo = std.debug.getSelfDebugInfo() catch null;
    if (debugInfo == null) return error.SkipZigTest;

    var ev = try ph_test_one();
    defer ev.deinit();

    const st = ev.exception.?.stacktrace.?;

    // Look for Windows-style function names (might be prefixed with "test.")
    var have_ph_test = false;
    for (st.frames) |f| {
        if (f.function) |fn_name| {
            // Windows might format as "test.ph_test_one" or just "ph_test_one"
            if (std.mem.indexOf(u8, fn_name, "ph_test")) |_| {
                have_ph_test = true;
            }
        }
    }

    // We should find at least one of our test functions
    try std.testing.expect(have_ph_test);
}

// Test-only globals and callback
var test_send_called: bool = false;
var test_send_captured_msg: ?[]const u8 = null;
fn testSendCb(ev: Event) void {
    test_send_called = true;
    if (ev.exception) |ex| test_send_captured_msg = ex.value;
}

// ===== FRAME DETECTION TESTS =====

test "frame detection: isValidFrame correctly validates frames" {
    var frame_valid = Frame{
        .instruction_addr = "0x1234567890abcdef",
        .filename = "src/main.zig",
        .function = "main",
    };
    try std.testing.expect(isValidFrame(&frame_valid));

    var frame_only_addr = Frame{
        .instruction_addr = "0x1234567890abcdef",
    };
    try std.testing.expect(isValidFrame(&frame_only_addr));

    var frame_invalid_addr = Frame{
        .instruction_addr = "invalid",
    };
    try std.testing.expect(!isValidFrame(&frame_invalid_addr));

    var frame_no_addr = Frame{
        .filename = "src/main.zig",
    };
    try std.testing.expect(!isValidFrame(&frame_no_addr));

    // Test "???" frame rejection
    var frame_question_marks = Frame{
        .instruction_addr = "0x1234567890abcdef",
        .filename = "???",
        .function = "???",
        .abs_path = "???",
    };
    try std.testing.expect(!isValidFrame(&frame_question_marks));

    // Test null pointer rejection
    var frame_null_ptr = Frame{
        .instruction_addr = "0x0",
        .filename = "src/main.zig",
    };
    try std.testing.expect(!isValidFrame(&frame_null_ptr));
}

test "frame detection: isSystemFrame derived from build project root" {
    const root = sentry_build.sentry_project_root;
    if (root.len == 0) return error.SkipZigTest;

    const in_app = std.fmt.allocPrint(std.testing.allocator, "{s}/src/main.zig", .{root}) catch return error.SkipZigTest;
    defer std.testing.allocator.free(in_app);

    try std.testing.expect(!isSystemFrame(in_app, null));
    try std.testing.expect(isSystemFrame("/usr/lib/libc.so", null));
}

test "frame detection: isPanicHandlerFrame correctly identifies panic handler frames" {
    // Panic handler functions should be filtered
    // Function-name-only should NOT be filtered (avoid false positives in user code)
    try std.testing.expect(!isPanicHandlerFrame(null, "panicHandler"));
    try std.testing.expect(!isPanicHandlerFrame(null, "handlePanic"));
    try std.testing.expect(!isPanicHandlerFrame(null, "createSentryEvent"));
    try std.testing.expect(!isPanicHandlerFrame(null, "createEventWithFrames"));
    try std.testing.expect(!isPanicHandlerFrame(null, "createMinimalEvent"));

    // Panic handler file with infrastructure functions
    try std.testing.expect(isPanicHandlerFrame("/path/to/panic_handler.zig", "panicHandler"));
    try std.testing.expect(isPanicHandlerFrame("src/panic_handler.zig", "handlePanic"));

    // Not panic handler frames
    try std.testing.expect(!isPanicHandlerFrame("src/main.zig", "main"));
    try std.testing.expect(!isPanicHandlerFrame(null, "myFunction"));
    try std.testing.expect(!isPanicHandlerFrame("panic_handler.zig", "userFunction")); // user function in panic handler file
}

test "frame detection: isApplicationFrame correctly identifies app frames (build-root only)" {
    const project_root = "/home/user/myproject";

    // Application frames
    try std.testing.expect(isApplicationFrame("/home/user/myproject/src/main.zig", null, project_root));
    try std.testing.expect(!isApplicationFrame("src/main.zig", null, null));
    try std.testing.expect(!isApplicationFrame("src/lib.zig", "myFunction", null));

    // Not application frames (system)
    try std.testing.expect(!isApplicationFrame("/lib/zig/std/debug.zig", null, project_root));
    try std.testing.expect(!isApplicationFrame(null, "std.debug.print", project_root));
    try std.testing.expect(!isApplicationFrame("/usr/lib/libc.so", null, project_root));

    // Not application frames ("???" frames)
    try std.testing.expect(!isApplicationFrame("???", null, project_root));
    try std.testing.expect(!isApplicationFrame(null, "???", project_root));
    try std.testing.expect(!isApplicationFrame("???", "???", project_root));
}

test "frame detection: categorizeFrame sets in_app correctly" {
    const allocator = std.testing.allocator;
    const project_root = "/home/user/myproject";

    // Application frame
    var app_frame = Frame{
        .instruction_addr = allocator.dupe(u8, "0x1234567890abcdef") catch unreachable,
        .filename = allocator.dupe(u8, "/home/user/myproject/src/main.zig") catch unreachable,
        .function = allocator.dupe(u8, "main") catch unreachable,
    };
    defer app_frame.deinit(allocator);

    categorizeFrame(&app_frame, project_root);
    try std.testing.expect(app_frame.in_app == true);

    // System frame
    var sys_frame = Frame{
        .instruction_addr = allocator.dupe(u8, "0x1234567890abcdef") catch unreachable,
        .filename = allocator.dupe(u8, "/lib/zig/std/debug.zig") catch unreachable,
        .function = allocator.dupe(u8, "std.debug.print") catch unreachable,
    };
    defer sys_frame.deinit(allocator);

    categorizeFrame(&sys_frame, project_root);
    try std.testing.expect(sys_frame.in_app == false);

    // Invalid frame
    var invalid_frame = Frame{
        .instruction_addr = null,
    };

    categorizeFrame(&invalid_frame, project_root);
    try std.testing.expect(invalid_frame.in_app == false);
}

test "frame detection: project root detection" {
    // This test verifies that project root detection works
    // Note: actual detection depends on file system, so we mainly test it doesn't crash
    const allocator = std.testing.allocator;
    const maybe_root = getProjectRoot(allocator);
    if (maybe_root) |root| {
        defer allocator.free(root);
        try std.testing.expect(root.len > 0);
    }
}

test "frame detection: enhanced symbol extraction with categorization" {
    const allocator = std.testing.allocator;
    const debug_info = std.debug.getSelfDebugInfo() catch return error.SkipZigTest;
    const project_root = getProjectRoot(allocator);
    defer if (project_root) |root| allocator.free(root);

    var frame = Frame{
        .instruction_addr = std.fmt.allocPrint(allocator, "0x{x}", .{@returnAddress()}) catch return error.SkipZigTest,
    };
    defer frame.deinit(allocator);

    extractSymbolInfoWithCategorization(allocator, debug_info, @returnAddress(), &frame, project_root);

    // Frame should be categorized
    try std.testing.expect(frame.in_app != null);

    // This test function should be considered application code
    if (frame.function) |func_name| {
        if (std.mem.indexOf(u8, func_name, "test")) |_| {
            try std.testing.expect(frame.in_app == true);
        }
    }
}

test "frame detection: end-to-end categorization in panic handler" {
    const allocator = std.testing.allocator;
    var event = createSentryEvent(allocator, "test message", @returnAddress());
    defer event.deinit(allocator);

    try std.testing.expect(event.exception != null);
    const stacktrace = event.exception.?.stacktrace;
    try std.testing.expect(stacktrace != null);
    try std.testing.expect(stacktrace.?.frames.len > 0);

    // Verify that frames are properly categorized
    var found_categorized_frame = false;
    var found_non_null_in_app = false;

    for (stacktrace.?.frames) |frame| {
        // All frames should have instruction addresses
        try std.testing.expect(frame.instruction_addr != null);

        // All frames should be categorized (in_app should not be null)
        if (frame.in_app != null) {
            found_categorized_frame = true;
            found_non_null_in_app = true;
        }

        // Print frame info for debugging (but don't fail on specific expectations)
        if (frame.function) |func_name| {
            std.debug.print("Frame: {s}, in_app: {?}\n", .{ func_name, frame.in_app });
        } else if (frame.filename) |filename| {
            std.debug.print("Frame: {s}, in_app: {?}\n", .{ filename, frame.in_app });
        }
    }

    // The important thing is that frames are being categorized
    try std.testing.expect(found_categorized_frame);
    try std.testing.expect(found_non_null_in_app);
}

test "frame detection: build-root classification only (no fuzzy patterns)" {
    const allocator = std.testing.allocator;

    // Simulate compile-time project root from embedded debug info (no filesystem access)
    const build_time_root = "/build/workspace/my-app";

    // Test frames with compile-time paths that won't match runtime environment
    var docker_app_frame = Frame{
        .filename = try allocator.dupe(u8, "/build/workspace/my-app/src/main.zig"),
        .function = try allocator.dupe(u8, "main"),
        .lineno = 42,
        .colno = 10,
        .abs_path = try allocator.dupe(u8, "/build/workspace/my-app/src/main.zig"),
        .in_app = null,
        .instruction_addr = try allocator.dupe(u8, "0x1000"),
    };
    defer docker_app_frame.deinit(allocator);

    var docker_example_frame = Frame{
        .filename = try allocator.dupe(u8, "/build/workspace/my-app/examples/demo.zig"),
        .function = try allocator.dupe(u8, "demoFunction"),
        .lineno = 15,
        .colno = 5,
        .abs_path = try allocator.dupe(u8, "/build/workspace/my-app/examples/demo.zig"),
        .in_app = null,
        .instruction_addr = try allocator.dupe(u8, "0x2000"),
    };
    defer docker_example_frame.deinit(allocator);

    var docker_lib_frame = Frame{
        .filename = try allocator.dupe(u8, "/usr/lib/zig/std/start.zig"),
        .function = try allocator.dupe(u8, "main"),
        .lineno = 672,
        .colno = 0,
        .abs_path = try allocator.dupe(u8, "/usr/lib/zig/std/start.zig"),
        .in_app = null,
        .instruction_addr = try allocator.dupe(u8, "0x3000"),
    };
    defer docker_lib_frame.deinit(allocator);

    // Test with exact project root match
    categorizeFrame(&docker_app_frame, build_time_root);
    try std.testing.expectEqual(true, docker_app_frame.in_app);

    categorizeFrame(&docker_example_frame, build_time_root);
    try std.testing.expectEqual(true, docker_example_frame.in_app);

    categorizeFrame(&docker_lib_frame, build_time_root);
    try std.testing.expectEqual(false, docker_lib_frame.in_app);

    // With build-root-only logic, a different runtime root yields false
    docker_app_frame.in_app = null;
    categorizeFrame(&docker_app_frame, "/app");
    try std.testing.expectEqual(false, docker_app_frame.in_app);
}<|MERGE_RESOLUTION|>--- conflicted
+++ resolved
@@ -56,23 +56,16 @@
         } else {
             categorizeFrame(&first_frame, project_root);
         }
-<<<<<<< HEAD
 
         if (isValidFrame(&first_frame) and !isPanicHandlerFrame(first_frame.filename, first_frame.function)) {
             frames_list.append(first_frame) catch |err| {
-                first_frame.deinit(allocator);
+                first_frame.deinit();
                 std.debug.print("Warning: Failed to add first frame due to memory: {}\n", .{err});
             };
         } else {
-            first_frame.deinit(allocator);
+            first_frame.deinit();
             // Skip invalid frames or panic handler infrastructure frames silently
         }
-=======
-        frames_list.append(first_frame) catch |err| {
-            first_frame.deinit();
-            std.debug.print("Warning: Failed to add first frame due to memory: {}\n", .{err});
-        };
->>>>>>> 3081ec27
     }
 
     // Collect all frames dynamically - never fail due to buffer size!
@@ -90,21 +83,6 @@
             categorizeFrame(&frame, project_root);
         }
 
-<<<<<<< HEAD
-        // Only add frame if it's valid and not a panic handler infrastructure frame
-        if (isValidFrame(&frame) and !isPanicHandlerFrame(frame.filename, frame.function)) {
-            frames_list.append(frame) catch |err| {
-                // Free strings allocated in this frame since we failed to append it
-                frame.deinit(allocator);
-                // If we truly run out of memory, at least we have what we collected so far
-                std.debug.print("Warning: Failed to add frame due to memory: {}\n", .{err});
-                break;
-            };
-        } else {
-            frame.deinit(allocator);
-            // Skip invalid frames or panic handler infrastructure frames silently
-        }
-=======
         // Add frame to dynamic list - this should never fail unless out of memory
         frames_list.append(frame) catch |err| {
             // Free strings allocated in this frame since we failed to append it
@@ -113,7 +91,6 @@
             std.debug.print("Warning: Failed to add frame due to memory: {}\n", .{err});
             break;
         };
->>>>>>> 3081ec27
     }
 
     // Convert to owned slice with robust error handling
