const std = @import("std");
const types = @import("types");
const scope = @import("scope.zig");
const sentry = @import("root.zig");
const stack_trace = @import("utils/stack_trace.zig");
const Allocator = std.mem.Allocator;
const sentry_build = @import("sentry_build");

// Top-level type aliases
const Event = types.Event;
const EventId = types.EventId;
const StackTrace = types.StackTrace;
const Level = types.Level;
const Exception = types.Exception;
const Frame = types.Frame;

pub fn panicHandler(msg: []const u8, first_trace_addr: ?usize) noreturn {
    // If we can't get the allocator because the scope manager is not initialized,
    // we can't do anything, so we just return.
    if (scope.getAllocator()) |allocator| {
        handlePanic(allocator, msg, first_trace_addr);
    } else |_| {
        // We can't do anything if we have no allocator.
    }

    std.process.exit(1);
}

fn handlePanic(allocator: Allocator, msg: []const u8, first_trace_addr: ?usize) void {
    const sentry_event = createSentryEvent(allocator, msg, first_trace_addr);

    _ = sentry.captureEvent(sentry_event) catch |err| {
        std.debug.print("cannot capture event, {}\n", .{err});
    };
}

<<<<<<< HEAD
pub fn createSentryEvent(allocator: Allocator, msg: []const u8, first_trace_addr: ?usize) Event {
    const stacktrace = stack_trace.collectStackTrace(allocator, first_trace_addr) catch |err| {
        std.debug.print("Warning: Failed to collect stack trace: {}\n", .{err});
        return createMinimalEvent(msg);
=======
/// Creates a Sentry event and tries to capture all stackframes that lead to it.
///
/// Frame information is only extracted from the binary itself.
/// If it fails to extract frame information, it will create an event with little to no frames.
fn createSentryEvent(allocator: Allocator, msg: []const u8, first_trace_addr: ?usize) Event {
    var frames_list = std.ArrayList(Frame).init(allocator);

    var stack_iterator = std.debug.StackIterator.init(first_trace_addr, null);
    const debug_info = std.debug.getSelfDebugInfo() catch null;

    const project_root = getProjectRoot(allocator);
    defer if (project_root) |root| allocator.free(root);

    if (first_trace_addr) |addr| {
        var first_frame = Frame{
            .allocator = allocator,
            .instruction_addr = std.fmt.allocPrint(allocator, "0x{x}", .{addr}) catch null,
        };
        if (debug_info) |di| {
            extractSymbolInfoWithCategorization(allocator, di, addr, &first_frame, project_root);
        } else {
            categorizeFrame(&first_frame, project_root);
        }

        if (isValidFrame(&first_frame) and !isPanicHandlerFrame(first_frame.filename, first_frame.function)) {
            frames_list.append(first_frame) catch |err| {
                first_frame.deinit();
                std.debug.print("Warning: Failed to add first frame due to memory: {}\n", .{err});
            };
        } else {
            first_frame.deinit();
            // Skip invalid frames or panic handler infrastructure frames silently
        }
    }

    // Collect all frames dynamically - never fail due to buffer size!
    while (stack_iterator.next()) |return_address| {
        var frame = Frame{
            .allocator = allocator,
            .instruction_addr = std.fmt.allocPrint(allocator, "0x{x}", .{return_address}) catch null,
        };

        // Best-effort symbol extraction with categorization (kept as optional; addresses remain authoritative)
        if (debug_info) |di| {
            extractSymbolInfoWithCategorization(allocator, di, return_address, &frame, project_root);
        } else {
            // No debug info available, categorize based on limited information
            categorizeFrame(&frame, project_root);
        }

        // Validate and filter frames just like the first frame
        if (isValidFrame(&frame) and !isPanicHandlerFrame(frame.filename, frame.function)) {
            // Add frame to dynamic list - this should never fail unless out of memory
            frames_list.append(frame) catch |err| {
                // Free strings allocated in this frame since we failed to append it
                frame.deinit();
                // If we truly run out of memory, at least we have what we collected so far
                std.debug.print("Warning: Failed to add frame due to memory: {}\n", .{err});
                break;
            };
        } else {
            // Skip invalid frames or panic handler infrastructure frames
            frame.deinit();
            continue;
        }
    }

    // Convert to owned slice with robust error handling
    const frames: []Frame = frames_list.toOwnedSlice() catch {
        // If toOwnedSlice fails, we need to clean up and provide a safe fallback
        std.debug.print("Warning: Failed to convert frames list to owned slice, attempting recovery...\n", .{});

        // First try to salvage any frames we collected
        var collected_frames = frames_list.items;

        // Always clean up the ArrayList to prevent memory leaks
        defer frames_list.deinit();

        if (collected_frames.len > 0) {
            // Try to allocate new memory and copy the frames
            if (allocator.alloc(Frame, collected_frames.len)) |salvaged| {
                // Deep-copy strings inside frames that we allocated earlier
                // so that deinit on the new frames slice is safe
                var i: usize = 0;
                while (i < collected_frames.len) : (i += 1) {
                    const src = collected_frames[i];
                    var dst = Frame{
                        .allocator = allocator,
                    };
                    dst.filename = if (src.filename) |s| allocator.dupe(u8, s) catch null else null;
                    dst.abs_path = if (src.abs_path) |s| allocator.dupe(u8, s) catch null else null;
                    dst.function = if (src.function) |s| allocator.dupe(u8, s) catch null else null;
                    dst.instruction_addr = if (src.instruction_addr) |s| allocator.dupe(u8, s) catch null else null;
                    dst.module = if (src.module) |s| allocator.dupe(u8, s) catch null else null;
                    dst.symbol = if (src.symbol) |s| allocator.dupe(u8, s) catch null else null;
                    dst.symbol_addr = if (src.symbol_addr) |s| allocator.dupe(u8, s) catch null else null;
                    dst.image_addr = if (src.image_addr) |s| allocator.dupe(u8, s) catch null else null;
                    dst.platform = if (src.platform) |s| allocator.dupe(u8, s) catch null else null;
                    dst.package = if (src.package) |s| allocator.dupe(u8, s) catch null else null;
                    dst.context_line = if (src.context_line) |s| allocator.dupe(u8, s) catch null else null;
                    dst.pre_context = null; // not used/populated here
                    dst.post_context = null; // not used/populated here
                    dst.vars = null; // not used
                    dst.in_app = src.in_app;
                    dst.lineno = src.lineno;
                    dst.colno = src.colno;
                    salvaged[i] = dst;
                }
                // Now free all allocated strings in the original frames
                // before releasing the backing ArrayList memory
                i = 0;
                while (i < collected_frames.len) : (i += 1) {
                    collected_frames[i].deinit();
                }
                std.debug.print("Successfully salvaged {d} frames after allocation failure\n", .{collected_frames.len});
                return createEventWithFrames(allocator, msg, salvaged);
            } else |_| {
                std.debug.print("Failed to salvage {d} frames due to memory constraints\n", .{collected_frames.len});
                // Ensure we free any strings allocated inside the collected frames
                var j: usize = 0;
                while (j < collected_frames.len) : (j += 1) {
                    collected_frames[j].deinit();
                }
            }
        }

        // Fallback: create an empty but valid slice that can be safely freed
        const empty_frames = allocator.alloc(Frame, 0) catch {
            // If we can't even allocate an empty slice, we have a critical memory issue
            // In this case, we'll create a minimal event without a stacktrace
            std.debug.print("CRITICAL: Cannot allocate memory for stacktrace - creating minimal event\n", .{});
            return createMinimalEvent(msg);
        };

        return createEventWithFrames(allocator, msg, empty_frames);
>>>>>>> 18dce7a2
    };

    return createEventWithStacktrace(allocator, msg, stacktrace);
}

<<<<<<< HEAD
/// Create a Sentry event with the provided stacktrace
fn createEventWithStacktrace(allocator: Allocator, msg: []const u8, stacktrace: StackTrace) Event {
=======
/// Create a Sentry event with the provided frames
fn createEventWithFrames(allocator: Allocator, msg: []const u8, frames: []Frame) Event {
    // Create stacktrace
    const stacktrace = StackTrace{
        .allocator = allocator,
        .frames = frames,
        .registers = null,
    };

>>>>>>> 18dce7a2
    // Create exception
    const exception = Exception{
        .allocator = allocator,
        .type = allocator.dupe(u8, "panic") catch "panic",
        .value = allocator.dupe(u8, msg) catch msg,
        .module = null,
        .thread_id = null,
        .stacktrace = stacktrace,
        .mechanism = null,
    };

    // Create the event
    return Event{
        .allocator = allocator,
        .event_id = EventId.new(),
        .timestamp = @as(f64, @floatFromInt(std.time.timestamp())),
        .platform = "native",
        .level = Level.@"error",
        .exception = exception,
        .logger = allocator.dupe(u8, "panic_handler") catch "panic_handler",
    };
}

/// Create a minimal Sentry event without stacktrace (for critical memory situations)
fn createMinimalEvent(msg: []const u8) Event {
    // Create exception without stacktrace
    const exception = Exception{
        .type = "panic", // Use string literal to avoid allocation
        .value = msg, // Use original message to avoid allocation
        .module = null,
        .thread_id = null,
        .stacktrace = null, // No stacktrace due to memory constraints
        .mechanism = null,
    };

    // Create minimal event
    return Event{
        .event_id = EventId.new(),
        .timestamp = @as(f64, @floatFromInt(std.time.timestamp())),
        .platform = "native",
        .level = Level.@"error",
        .exception = exception,
        .logger = "panic_handler", // Use string literal to avoid allocation
    };
}

<<<<<<< HEAD
=======
// Best-effort local symbol parsing as a non-fatal enhancement. If it fails,
// addresses still provide server-side symbolication.
fn extractSymbolInfoSentry(allocator: Allocator, debug_info: *std.debug.SelfInfo, addr: usize, frame: *Frame) void {
    var temp_buffer: [512]u8 = undefined;
    var fbs = std.io.fixedBufferStream(&temp_buffer);
    const tty_config = std.io.tty.Config.no_color;
    std.debug.printSourceAtAddress(debug_info, fbs.writer(), addr, tty_config) catch return;

    const output = fbs.getWritten();
    if (output.len == 0) return;

    var lines = std.mem.splitScalar(u8, output, '\n');
    if (lines.next()) |first_line| {
        parseSymbolLineSentry(allocator, first_line, frame);
    }
}

fn parseSymbolLineSentry(allocator: Allocator, line: []const u8, frame: *Frame) void {
    if (std.mem.indexOf(u8, line, ":")) |first_colon| {
        const file_part = line[0..first_colon];
        frame.filename = allocator.dupe(u8, file_part) catch null;
        frame.abs_path = allocator.dupe(u8, file_part) catch null;

        const rest = line[first_colon + 1 ..];
        if (std.mem.indexOf(u8, rest, ":")) |second_colon| {
            const line_str = rest[0..second_colon];
            frame.lineno = std.fmt.parseInt(u32, line_str, 10) catch null;

            const after_line = rest[second_colon + 1 ..];
            if (std.mem.indexOf(u8, after_line, ":")) |third_colon| {
                const col_str = after_line[0..third_colon];
                frame.colno = std.fmt.parseInt(u32, col_str, 10) catch null;

                const after_col = after_line[third_colon + 1 ..];
                if (std.mem.indexOf(u8, after_col, " in ")) |in_pos| {
                    const after_in = after_col[in_pos + 4 ..];
                    // Handle both Unix and Windows formats
                    // Unix: "0x123 in function_name (file.zig)"
                    // Windows: "0x123 in function_name (test.exe.obj)"
                    // Complex: "0x123 in test.function: name with spaces (file.zig)"
                    var func_name = after_in;

                    // Remove the parenthetical module suffix like "(test.exe.obj)" or "(file.zig)"
                    if (std.mem.lastIndexOf(u8, func_name, " (")) |last_space_paren| {
                        func_name = func_name[0..last_space_paren];
                    }

                    func_name = std.mem.trim(u8, func_name, " \t\r\n");
                    if (func_name.len > 0) {
                        frame.function = allocator.dupe(u8, func_name) catch null;
                    }
                }
            }
        }
    }
}

fn getProjectRoot(allocator: Allocator) ?[]const u8 {
    // Build-time injected project root is the sole source of truth
    if (sentry_build.sentry_project_root.len != 0) {
        return allocator.dupe(u8, sentry_build.sentry_project_root) catch null;
    }
    return null;
}

/// Check if a frame is valid and contains meaningful information
fn isValidFrame(frame: *const Frame) bool {
    // Must have an instruction address
    if (frame.instruction_addr == null) return false;

    // Check if instruction address looks valid (hex format and not null pointer)
    if (frame.instruction_addr) |addr_str| {
        if (addr_str.len < 3 or !std.mem.startsWith(u8, addr_str, "0x")) {
            return false;
        }
        // Reject null pointer addresses
        if (std.mem.eql(u8, addr_str, "0x0")) {
            return false;
        }
    }

    // Reject frames with "???" values - these are corrupted/unknown
    if (frame.filename) |filename| {
        if (std.mem.eql(u8, filename, "???")) return false;
    }
    if (frame.function) |function| {
        if (std.mem.eql(u8, function, "???")) return false;
    }
    if (frame.abs_path) |abs_path| {
        if (std.mem.eql(u8, abs_path, "???")) return false;
    }

    return true;
}

/// Check if a frame belongs to panic handler infrastructure that should be filtered out
fn isPanicHandlerFrame(filename: ?[]const u8, function: ?[]const u8) bool {
    if (filename) |file| {
        // If it's from panic_handler.zig, check if it's an internal function
        if (std.mem.indexOf(u8, file, "panic_handler.zig") != null) {

            // Only filter out if it's clearly an infrastructure function
            if (function) |func| {
                if (std.mem.eql(u8, func, "panicHandler") or
                    std.mem.eql(u8, func, "handlePanic") or
                    std.mem.eql(u8, func, "createSentryEvent") or
                    std.mem.eql(u8, func, "createEventWithFrames") or
                    std.mem.eql(u8, func, "createMinimalEvent")) return true;
            }
        }
    }

    return false;
}

/// Best effort to determine if a frame belongs to system/standard library code.
///
/// It will check if the stacktrace is from common places of the standard library.
/// If it's in a non standard library place, it may produce false positives.
fn isSystemFrame(filename: ?[]const u8, function: ?[]const u8) bool {
    _ = function; // unused in build-root classification
    if (filename) |file| {
        const root = sentry_build.sentry_project_root;
        if (root.len > 0) {
            if (std.mem.startsWith(u8, file, root)) return false; // in-app
            return true; // outside app root => treat as system/library
        }
    }
    // Without a build root, conservatively treat as system
    return true;
}

/// Best effort to determine if a frame belongs to application code.
///
/// This is a heuristic based on the filename and function name.
/// It is not perfect and may result in false positives.
///
/// The project_root is used to determine if the frame is in the project.
/// If it is not in the project, it is not application code.
fn isApplicationFrame(filename: ?[]const u8, function: ?[]const u8, project_root: ?[]const u8) bool {
    // Reject unknown/corrupted frames with "???" values
    if (filename) |file| {
        if (std.mem.eql(u8, file, "???")) return false;
    }
    if (function) |func| {
        if (std.mem.eql(u8, func, "???")) return false;
    }

    // Build-root based classification only
    if (project_root) |root| {
        if (filename) |file| {
            if (std.mem.startsWith(u8, file, root)) return true;
        }
        // Optional: if abs_path exists, could check it here as well
    }

    return false;
}

/// Categorize a frame and set the in_app field appropriately
fn categorizeFrame(frame: *Frame, project_root: ?[]const u8) void {
    if (!isValidFrame(frame)) {
        frame.in_app = false;
        return;
    }

    if (isApplicationFrame(frame.filename, frame.function, project_root)) {
        frame.in_app = true;
    } else {
        frame.in_app = false;
    }
}

/// Enhanced symbol extraction that also categorizes frames
fn extractSymbolInfoWithCategorization(allocator: Allocator, debug_info: *std.debug.SelfInfo, addr: usize, frame: *Frame, project_root: ?[]const u8) void {
    // First extract symbol information
    extractSymbolInfoSentry(allocator, debug_info, addr, frame);

    // Then categorize the frame
    categorizeFrame(frame, project_root);
}

>>>>>>> 18dce7a2
// Testable send callback plumbing
const SendCallback = *const fn (Event) void;
var send_callback: ?SendCallback = null;

fn setSendCallback(cb: SendCallback) void {
    send_callback = cb;
}

fn sendToSentry(event: Event) void {
    if (send_callback) |cb| cb(event);
}

// Helper for tests: same as panic_handler but without process exit
fn panic_handler_test_entry(allocator: Allocator, msg: []const u8, first_trace_addr: ?usize) void {
    const sentry_event = createSentryEvent(allocator, msg, first_trace_addr);
    sendToSentry(sentry_event);
}

test "panic_handler: send callback is invoked with created event" {
    const allocator = std.testing.allocator;

    // test-state globals and callback
    test_send_called = false;
    test_send_captured_msg = null;
    setSendCallback(testSendCb);

    const test_msg = "unit-test-message";
    var sentry_event = createSentryEvent(allocator, test_msg, @returnAddress());
    defer sentry_event.deinit();

    sendToSentry(sentry_event);

    try std.testing.expect(test_send_called);
    try std.testing.expect(test_send_captured_msg != null);
    try std.testing.expect(std.mem.eql(u8, test_send_captured_msg.?, test_msg));
}

// Dummy call chain to validate symbol extraction and stack capture
fn ph_test_one() !Event {
    return try ph_test_two();
}
fn ph_test_two() !Event {
    return try ph_test_three();
}
fn ph_test_three() !Event {
    return try ph_test_four();
}
fn ph_test_four() !Event {
    const allocator = std.testing.allocator;
    // Produce an event through a small call chain so that symbol names are available in frames
    const stacktrace = try stack_trace.collectStackTrace(allocator, @returnAddress());
    return createEventWithStacktrace(allocator, "chain", stacktrace);
}

test "panic_handler: stacktrace has frames and instruction addresses" {
    var ev = try ph_test_one();
    defer ev.deinit();

    try std.testing.expect(ev.exception != null);
    const st = ev.exception.?.stacktrace.?;
    try std.testing.expect(st.frames.len > 0);
    for (st.frames) |f| {
        try std.testing.expect(f.instruction_addr != null);
    }
}

test "panic_handler: stacktrace captures dummy function names (skip without debug info)" {
    const builtin = @import("builtin");

    // Skip on Windows due to platform-specific debug info issues
    if (builtin.os.tag == .windows) return error.SkipZigTest;

    const debugInfo = std.debug.getSelfDebugInfo() catch null;
    if (debugInfo == null) return error.SkipZigTest;

    var ev = try ph_test_one();
    defer ev.deinit();

    const st = ev.exception.?.stacktrace.?;

    var have_one = false;
    var have_two = false;
    var have_three = false;
    for (st.frames) |f| {
        if (f.function) |fn_name| {
            if (std.mem.eql(u8, fn_name, "ph_test_one")) have_one = true;
            if (std.mem.eql(u8, fn_name, "ph_test_two")) have_two = true;
            if (std.mem.eql(u8, fn_name, "ph_test_three")) have_three = true;
        }
    }
    try std.testing.expect(have_one);
    try std.testing.expect(have_two);
    try std.testing.expect(have_three);
}

test "panic_handler: stacktrace works on Windows (addresses and basic symbols)" {
    const builtin = @import("builtin");

    // Only run on Windows
    if (builtin.os.tag != .windows) return error.SkipZigTest;

    const debugInfo = std.debug.getSelfDebugInfo() catch null;
    if (debugInfo == null) return error.SkipZigTest;

    var ev = try ph_test_one();
    defer ev.deinit();

    try std.testing.expect(ev.exception != null);
    const st = ev.exception.?.stacktrace.?;
    try std.testing.expect(st.frames.len > 0);

    // Verify we have instruction addresses (this should always work)
    for (st.frames) |f| {
        try std.testing.expect(f.instruction_addr != null);
    }

    // On Windows, function names might be formatted differently
    // Look for any frames that have function names (less strict than Unix test)
    var found_any_function_name = false;
    for (st.frames) |f| {
        if (f.function) |fn_name| {
            found_any_function_name = true;
            // Windows might prefix with "test." or format differently
            // Just verify we got some function information
            try std.testing.expect(fn_name.len > 0);
        }
    }

    // Windows should be able to extract at least some function names
    try std.testing.expect(found_any_function_name);
}

test "panic_handler: Windows function name format detection" {
    const builtin = @import("builtin");

    // Only run on Windows
    if (builtin.os.tag != .windows) return error.SkipZigTest;

    const debugInfo = std.debug.getSelfDebugInfo() catch null;
    if (debugInfo == null) return error.SkipZigTest;

    var ev = try ph_test_one();
    defer ev.deinit();

    const st = ev.exception.?.stacktrace.?;

    // Look for Windows-style function names (might be prefixed with "test.")
    var have_ph_test = false;
    for (st.frames) |f| {
        if (f.function) |fn_name| {
            // Windows might format as "test.ph_test_one" or just "ph_test_one"
            if (std.mem.indexOf(u8, fn_name, "ph_test")) |_| {
                have_ph_test = true;
            }
        }
    }

    // We should find at least one of our test functions
    try std.testing.expect(have_ph_test);
}

// Test-only globals and callback
var test_send_called: bool = false;
var test_send_captured_msg: ?[]const u8 = null;
fn testSendCb(ev: Event) void {
    test_send_called = true;
    if (ev.exception) |ex| test_send_captured_msg = ex.value;
}

// ===== FRAME DETECTION TESTS =====

test "frame detection: isValidFrame correctly validates frames" {
    var frame_valid = Frame{
        .instruction_addr = "0x1234567890abcdef",
        .filename = "src/main.zig",
        .function = "main",
    };
    try std.testing.expect(isValidFrame(&frame_valid));

    var frame_only_addr = Frame{
        .instruction_addr = "0x1234567890abcdef",
    };
    try std.testing.expect(isValidFrame(&frame_only_addr));

    var frame_invalid_addr = Frame{
        .instruction_addr = "invalid",
    };
    try std.testing.expect(!isValidFrame(&frame_invalid_addr));

    var frame_no_addr = Frame{
        .filename = "src/main.zig",
    };
    try std.testing.expect(!isValidFrame(&frame_no_addr));

    // Test "???" frame rejection
    var frame_question_marks = Frame{
        .instruction_addr = "0x1234567890abcdef",
        .filename = "???",
        .function = "???",
        .abs_path = "???",
    };
    try std.testing.expect(!isValidFrame(&frame_question_marks));

    // Test null pointer rejection
    var frame_null_ptr = Frame{
        .instruction_addr = "0x0",
        .filename = "src/main.zig",
    };
    try std.testing.expect(!isValidFrame(&frame_null_ptr));
}

test "frame detection: isSystemFrame derived from build project root" {
    const root = sentry_build.sentry_project_root;
    if (root.len == 0) return error.SkipZigTest;

    const in_app = std.fmt.allocPrint(std.testing.allocator, "{s}/src/main.zig", .{root}) catch return error.SkipZigTest;
    defer std.testing.allocator.free(in_app);

    try std.testing.expect(!isSystemFrame(in_app, null));
    try std.testing.expect(isSystemFrame("/usr/lib/libc.so", null));
}

test "frame detection: isPanicHandlerFrame correctly identifies panic handler frames" {
    // Panic handler functions should be filtered
    // Function-name-only should NOT be filtered (avoid false positives in user code)
    try std.testing.expect(!isPanicHandlerFrame(null, "panicHandler"));
    try std.testing.expect(!isPanicHandlerFrame(null, "handlePanic"));
    try std.testing.expect(!isPanicHandlerFrame(null, "createSentryEvent"));
    try std.testing.expect(!isPanicHandlerFrame(null, "createEventWithFrames"));
    try std.testing.expect(!isPanicHandlerFrame(null, "createMinimalEvent"));

    // Panic handler file with infrastructure functions
    try std.testing.expect(isPanicHandlerFrame("/path/to/panic_handler.zig", "panicHandler"));
    try std.testing.expect(isPanicHandlerFrame("src/panic_handler.zig", "handlePanic"));

    // Not panic handler frames
    try std.testing.expect(!isPanicHandlerFrame("src/main.zig", "main"));
    try std.testing.expect(!isPanicHandlerFrame(null, "myFunction"));
    try std.testing.expect(!isPanicHandlerFrame("panic_handler.zig", "userFunction")); // user function in panic handler file
}

test "frame detection: isApplicationFrame correctly identifies app frames (build-root only)" {
    const project_root = "/home/user/myproject";

    // Application frames
    try std.testing.expect(isApplicationFrame("/home/user/myproject/src/main.zig", null, project_root));
    try std.testing.expect(!isApplicationFrame("src/main.zig", null, null));
    try std.testing.expect(!isApplicationFrame("src/lib.zig", "myFunction", null));

    // Not application frames (system)
    try std.testing.expect(!isApplicationFrame("/lib/zig/std/debug.zig", null, project_root));
    try std.testing.expect(!isApplicationFrame(null, "std.debug.print", project_root));
    try std.testing.expect(!isApplicationFrame("/usr/lib/libc.so", null, project_root));

    // Not application frames ("???" frames)
    try std.testing.expect(!isApplicationFrame("???", null, project_root));
    try std.testing.expect(!isApplicationFrame(null, "???", project_root));
    try std.testing.expect(!isApplicationFrame("???", "???", project_root));
}

test "frame detection: categorizeFrame sets in_app correctly" {
    const allocator = std.testing.allocator;
    const project_root = "/home/user/myproject";

    // Application frame
    var app_frame = Frame{
        .allocator = allocator,
        .instruction_addr = allocator.dupe(u8, "0x1234567890abcdef") catch unreachable,
        .filename = allocator.dupe(u8, "/home/user/myproject/src/main.zig") catch unreachable,
        .function = allocator.dupe(u8, "main") catch unreachable,
    };
    defer app_frame.deinit();

    categorizeFrame(&app_frame, project_root);
    try std.testing.expect(app_frame.in_app == true);

    // System frame
    var sys_frame = Frame{
        .allocator = allocator,
        .instruction_addr = allocator.dupe(u8, "0x1234567890abcdef") catch unreachable,
        .filename = allocator.dupe(u8, "/lib/zig/std/debug.zig") catch unreachable,
        .function = allocator.dupe(u8, "std.debug.print") catch unreachable,
    };
    defer sys_frame.deinit();

    categorizeFrame(&sys_frame, project_root);
    try std.testing.expect(sys_frame.in_app == false);

    // Invalid frame
    var invalid_frame = Frame{
        .instruction_addr = null,
    };

    categorizeFrame(&invalid_frame, project_root);
    try std.testing.expect(invalid_frame.in_app == false);
}

test "frame detection: project root detection" {
    // This test verifies that project root detection works
    // Note: actual detection depends on file system, so we mainly test it doesn't crash
    const allocator = std.testing.allocator;
    const maybe_root = getProjectRoot(allocator);
    if (maybe_root) |root| {
        defer allocator.free(root);
        try std.testing.expect(root.len > 0);
    }
}

test "frame detection: enhanced symbol extraction with categorization" {
    const allocator = std.testing.allocator;
    const debug_info = std.debug.getSelfDebugInfo() catch return error.SkipZigTest;
    const project_root = getProjectRoot(allocator);
    defer if (project_root) |root| allocator.free(root);

    var frame = Frame{
        .allocator = allocator,
        .instruction_addr = std.fmt.allocPrint(allocator, "0x{x}", .{@returnAddress()}) catch return error.SkipZigTest,
    };
    defer frame.deinit();

    extractSymbolInfoWithCategorization(allocator, debug_info, @returnAddress(), &frame, project_root);

    // Frame should be categorized
    try std.testing.expect(frame.in_app != null);

    // This test function should be considered application code
    if (frame.function) |func_name| {
        if (std.mem.indexOf(u8, func_name, "test")) |_| {
            try std.testing.expect(frame.in_app == true);
        }
    }
}

test "frame detection: end-to-end categorization in panic handler" {
    const allocator = std.testing.allocator;
    var event = createSentryEvent(allocator, "test message", @returnAddress());
    defer event.deinit();

    try std.testing.expect(event.exception != null);
    const stacktrace = event.exception.?.stacktrace;
    try std.testing.expect(stacktrace != null);
    try std.testing.expect(stacktrace.?.frames.len > 0);

    // Verify that frames are properly categorized
    var found_categorized_frame = false;
    var found_non_null_in_app = false;

    for (stacktrace.?.frames) |frame| {
        // All frames should have instruction addresses
        try std.testing.expect(frame.instruction_addr != null);

        // All frames should be categorized (in_app should not be null)
        if (frame.in_app != null) {
            found_categorized_frame = true;
            found_non_null_in_app = true;
        }

        // Print frame info for debugging (but don't fail on specific expectations)
        if (frame.function) |func_name| {
            std.debug.print("Frame: {s}, in_app: {?}\n", .{ func_name, frame.in_app });
        } else if (frame.filename) |filename| {
            std.debug.print("Frame: {s}, in_app: {?}\n", .{ filename, frame.in_app });
        }
    }

    // The important thing is that frames are being categorized
    try std.testing.expect(found_categorized_frame);
    try std.testing.expect(found_non_null_in_app);
}

test "frame detection: build-root classification only (no fuzzy patterns)" {
    const allocator = std.testing.allocator;

    // Simulate compile-time project root from embedded debug info (no filesystem access)
    const build_time_root = "/build/workspace/my-app";

    // Test frames with compile-time paths that won't match runtime environment
    var docker_app_frame = Frame{
        .allocator = allocator,
        .filename = try allocator.dupe(u8, "/build/workspace/my-app/src/main.zig"),
        .function = try allocator.dupe(u8, "main"),
        .lineno = 42,
        .colno = 10,
        .abs_path = try allocator.dupe(u8, "/build/workspace/my-app/src/main.zig"),
        .in_app = null,
        .instruction_addr = try allocator.dupe(u8, "0x1000"),
    };
    defer docker_app_frame.deinit();

    var docker_example_frame = Frame{
        .allocator = allocator,
        .filename = try allocator.dupe(u8, "/build/workspace/my-app/examples/demo.zig"),
        .function = try allocator.dupe(u8, "demoFunction"),
        .lineno = 15,
        .colno = 5,
        .abs_path = try allocator.dupe(u8, "/build/workspace/my-app/examples/demo.zig"),
        .in_app = null,
        .instruction_addr = try allocator.dupe(u8, "0x2000"),
    };
    defer docker_example_frame.deinit();

    var docker_lib_frame = Frame{
        .allocator = allocator,
        .filename = try allocator.dupe(u8, "/usr/lib/zig/std/start.zig"),
        .function = try allocator.dupe(u8, "main"),
        .lineno = 672,
        .colno = 0,
        .abs_path = try allocator.dupe(u8, "/usr/lib/zig/std/start.zig"),
        .in_app = null,
        .instruction_addr = try allocator.dupe(u8, "0x3000"),
    };
    defer docker_lib_frame.deinit();

    // Test with exact project root match
    categorizeFrame(&docker_app_frame, build_time_root);
    try std.testing.expectEqual(true, docker_app_frame.in_app);

    categorizeFrame(&docker_example_frame, build_time_root);
    try std.testing.expectEqual(true, docker_example_frame.in_app);

    categorizeFrame(&docker_lib_frame, build_time_root);
    try std.testing.expectEqual(false, docker_lib_frame.in_app);

    // With build-root-only logic, a different runtime root yields false
    docker_app_frame.in_app = null;
    categorizeFrame(&docker_app_frame, "/app");
    try std.testing.expectEqual(false, docker_app_frame.in_app);
}<|MERGE_RESOLUTION|>--- conflicted
+++ resolved
@@ -4,7 +4,6 @@
 const sentry = @import("root.zig");
 const stack_trace = @import("utils/stack_trace.zig");
 const Allocator = std.mem.Allocator;
-const sentry_build = @import("sentry_build");
 
 // Top-level type aliases
 const Event = types.Event;
@@ -34,167 +33,17 @@
     };
 }
 
-<<<<<<< HEAD
 pub fn createSentryEvent(allocator: Allocator, msg: []const u8, first_trace_addr: ?usize) Event {
     const stacktrace = stack_trace.collectStackTrace(allocator, first_trace_addr) catch |err| {
         std.debug.print("Warning: Failed to collect stack trace: {}\n", .{err});
         return createMinimalEvent(msg);
-=======
-/// Creates a Sentry event and tries to capture all stackframes that lead to it.
-///
-/// Frame information is only extracted from the binary itself.
-/// If it fails to extract frame information, it will create an event with little to no frames.
-fn createSentryEvent(allocator: Allocator, msg: []const u8, first_trace_addr: ?usize) Event {
-    var frames_list = std.ArrayList(Frame).init(allocator);
-
-    var stack_iterator = std.debug.StackIterator.init(first_trace_addr, null);
-    const debug_info = std.debug.getSelfDebugInfo() catch null;
-
-    const project_root = getProjectRoot(allocator);
-    defer if (project_root) |root| allocator.free(root);
-
-    if (first_trace_addr) |addr| {
-        var first_frame = Frame{
-            .allocator = allocator,
-            .instruction_addr = std.fmt.allocPrint(allocator, "0x{x}", .{addr}) catch null,
-        };
-        if (debug_info) |di| {
-            extractSymbolInfoWithCategorization(allocator, di, addr, &first_frame, project_root);
-        } else {
-            categorizeFrame(&first_frame, project_root);
-        }
-
-        if (isValidFrame(&first_frame) and !isPanicHandlerFrame(first_frame.filename, first_frame.function)) {
-            frames_list.append(first_frame) catch |err| {
-                first_frame.deinit();
-                std.debug.print("Warning: Failed to add first frame due to memory: {}\n", .{err});
-            };
-        } else {
-            first_frame.deinit();
-            // Skip invalid frames or panic handler infrastructure frames silently
-        }
-    }
-
-    // Collect all frames dynamically - never fail due to buffer size!
-    while (stack_iterator.next()) |return_address| {
-        var frame = Frame{
-            .allocator = allocator,
-            .instruction_addr = std.fmt.allocPrint(allocator, "0x{x}", .{return_address}) catch null,
-        };
-
-        // Best-effort symbol extraction with categorization (kept as optional; addresses remain authoritative)
-        if (debug_info) |di| {
-            extractSymbolInfoWithCategorization(allocator, di, return_address, &frame, project_root);
-        } else {
-            // No debug info available, categorize based on limited information
-            categorizeFrame(&frame, project_root);
-        }
-
-        // Validate and filter frames just like the first frame
-        if (isValidFrame(&frame) and !isPanicHandlerFrame(frame.filename, frame.function)) {
-            // Add frame to dynamic list - this should never fail unless out of memory
-            frames_list.append(frame) catch |err| {
-                // Free strings allocated in this frame since we failed to append it
-                frame.deinit();
-                // If we truly run out of memory, at least we have what we collected so far
-                std.debug.print("Warning: Failed to add frame due to memory: {}\n", .{err});
-                break;
-            };
-        } else {
-            // Skip invalid frames or panic handler infrastructure frames
-            frame.deinit();
-            continue;
-        }
-    }
-
-    // Convert to owned slice with robust error handling
-    const frames: []Frame = frames_list.toOwnedSlice() catch {
-        // If toOwnedSlice fails, we need to clean up and provide a safe fallback
-        std.debug.print("Warning: Failed to convert frames list to owned slice, attempting recovery...\n", .{});
-
-        // First try to salvage any frames we collected
-        var collected_frames = frames_list.items;
-
-        // Always clean up the ArrayList to prevent memory leaks
-        defer frames_list.deinit();
-
-        if (collected_frames.len > 0) {
-            // Try to allocate new memory and copy the frames
-            if (allocator.alloc(Frame, collected_frames.len)) |salvaged| {
-                // Deep-copy strings inside frames that we allocated earlier
-                // so that deinit on the new frames slice is safe
-                var i: usize = 0;
-                while (i < collected_frames.len) : (i += 1) {
-                    const src = collected_frames[i];
-                    var dst = Frame{
-                        .allocator = allocator,
-                    };
-                    dst.filename = if (src.filename) |s| allocator.dupe(u8, s) catch null else null;
-                    dst.abs_path = if (src.abs_path) |s| allocator.dupe(u8, s) catch null else null;
-                    dst.function = if (src.function) |s| allocator.dupe(u8, s) catch null else null;
-                    dst.instruction_addr = if (src.instruction_addr) |s| allocator.dupe(u8, s) catch null else null;
-                    dst.module = if (src.module) |s| allocator.dupe(u8, s) catch null else null;
-                    dst.symbol = if (src.symbol) |s| allocator.dupe(u8, s) catch null else null;
-                    dst.symbol_addr = if (src.symbol_addr) |s| allocator.dupe(u8, s) catch null else null;
-                    dst.image_addr = if (src.image_addr) |s| allocator.dupe(u8, s) catch null else null;
-                    dst.platform = if (src.platform) |s| allocator.dupe(u8, s) catch null else null;
-                    dst.package = if (src.package) |s| allocator.dupe(u8, s) catch null else null;
-                    dst.context_line = if (src.context_line) |s| allocator.dupe(u8, s) catch null else null;
-                    dst.pre_context = null; // not used/populated here
-                    dst.post_context = null; // not used/populated here
-                    dst.vars = null; // not used
-                    dst.in_app = src.in_app;
-                    dst.lineno = src.lineno;
-                    dst.colno = src.colno;
-                    salvaged[i] = dst;
-                }
-                // Now free all allocated strings in the original frames
-                // before releasing the backing ArrayList memory
-                i = 0;
-                while (i < collected_frames.len) : (i += 1) {
-                    collected_frames[i].deinit();
-                }
-                std.debug.print("Successfully salvaged {d} frames after allocation failure\n", .{collected_frames.len});
-                return createEventWithFrames(allocator, msg, salvaged);
-            } else |_| {
-                std.debug.print("Failed to salvage {d} frames due to memory constraints\n", .{collected_frames.len});
-                // Ensure we free any strings allocated inside the collected frames
-                var j: usize = 0;
-                while (j < collected_frames.len) : (j += 1) {
-                    collected_frames[j].deinit();
-                }
-            }
-        }
-
-        // Fallback: create an empty but valid slice that can be safely freed
-        const empty_frames = allocator.alloc(Frame, 0) catch {
-            // If we can't even allocate an empty slice, we have a critical memory issue
-            // In this case, we'll create a minimal event without a stacktrace
-            std.debug.print("CRITICAL: Cannot allocate memory for stacktrace - creating minimal event\n", .{});
-            return createMinimalEvent(msg);
-        };
-
-        return createEventWithFrames(allocator, msg, empty_frames);
->>>>>>> 18dce7a2
     };
 
     return createEventWithStacktrace(allocator, msg, stacktrace);
 }
 
-<<<<<<< HEAD
 /// Create a Sentry event with the provided stacktrace
 fn createEventWithStacktrace(allocator: Allocator, msg: []const u8, stacktrace: StackTrace) Event {
-=======
-/// Create a Sentry event with the provided frames
-fn createEventWithFrames(allocator: Allocator, msg: []const u8, frames: []Frame) Event {
-    // Create stacktrace
-    const stacktrace = StackTrace{
-        .allocator = allocator,
-        .frames = frames,
-        .registers = null,
-    };
-
->>>>>>> 18dce7a2
     // Create exception
     const exception = Exception{
         .allocator = allocator,
@@ -241,191 +90,6 @@
     };
 }
 
-<<<<<<< HEAD
-=======
-// Best-effort local symbol parsing as a non-fatal enhancement. If it fails,
-// addresses still provide server-side symbolication.
-fn extractSymbolInfoSentry(allocator: Allocator, debug_info: *std.debug.SelfInfo, addr: usize, frame: *Frame) void {
-    var temp_buffer: [512]u8 = undefined;
-    var fbs = std.io.fixedBufferStream(&temp_buffer);
-    const tty_config = std.io.tty.Config.no_color;
-    std.debug.printSourceAtAddress(debug_info, fbs.writer(), addr, tty_config) catch return;
-
-    const output = fbs.getWritten();
-    if (output.len == 0) return;
-
-    var lines = std.mem.splitScalar(u8, output, '\n');
-    if (lines.next()) |first_line| {
-        parseSymbolLineSentry(allocator, first_line, frame);
-    }
-}
-
-fn parseSymbolLineSentry(allocator: Allocator, line: []const u8, frame: *Frame) void {
-    if (std.mem.indexOf(u8, line, ":")) |first_colon| {
-        const file_part = line[0..first_colon];
-        frame.filename = allocator.dupe(u8, file_part) catch null;
-        frame.abs_path = allocator.dupe(u8, file_part) catch null;
-
-        const rest = line[first_colon + 1 ..];
-        if (std.mem.indexOf(u8, rest, ":")) |second_colon| {
-            const line_str = rest[0..second_colon];
-            frame.lineno = std.fmt.parseInt(u32, line_str, 10) catch null;
-
-            const after_line = rest[second_colon + 1 ..];
-            if (std.mem.indexOf(u8, after_line, ":")) |third_colon| {
-                const col_str = after_line[0..third_colon];
-                frame.colno = std.fmt.parseInt(u32, col_str, 10) catch null;
-
-                const after_col = after_line[third_colon + 1 ..];
-                if (std.mem.indexOf(u8, after_col, " in ")) |in_pos| {
-                    const after_in = after_col[in_pos + 4 ..];
-                    // Handle both Unix and Windows formats
-                    // Unix: "0x123 in function_name (file.zig)"
-                    // Windows: "0x123 in function_name (test.exe.obj)"
-                    // Complex: "0x123 in test.function: name with spaces (file.zig)"
-                    var func_name = after_in;
-
-                    // Remove the parenthetical module suffix like "(test.exe.obj)" or "(file.zig)"
-                    if (std.mem.lastIndexOf(u8, func_name, " (")) |last_space_paren| {
-                        func_name = func_name[0..last_space_paren];
-                    }
-
-                    func_name = std.mem.trim(u8, func_name, " \t\r\n");
-                    if (func_name.len > 0) {
-                        frame.function = allocator.dupe(u8, func_name) catch null;
-                    }
-                }
-            }
-        }
-    }
-}
-
-fn getProjectRoot(allocator: Allocator) ?[]const u8 {
-    // Build-time injected project root is the sole source of truth
-    if (sentry_build.sentry_project_root.len != 0) {
-        return allocator.dupe(u8, sentry_build.sentry_project_root) catch null;
-    }
-    return null;
-}
-
-/// Check if a frame is valid and contains meaningful information
-fn isValidFrame(frame: *const Frame) bool {
-    // Must have an instruction address
-    if (frame.instruction_addr == null) return false;
-
-    // Check if instruction address looks valid (hex format and not null pointer)
-    if (frame.instruction_addr) |addr_str| {
-        if (addr_str.len < 3 or !std.mem.startsWith(u8, addr_str, "0x")) {
-            return false;
-        }
-        // Reject null pointer addresses
-        if (std.mem.eql(u8, addr_str, "0x0")) {
-            return false;
-        }
-    }
-
-    // Reject frames with "???" values - these are corrupted/unknown
-    if (frame.filename) |filename| {
-        if (std.mem.eql(u8, filename, "???")) return false;
-    }
-    if (frame.function) |function| {
-        if (std.mem.eql(u8, function, "???")) return false;
-    }
-    if (frame.abs_path) |abs_path| {
-        if (std.mem.eql(u8, abs_path, "???")) return false;
-    }
-
-    return true;
-}
-
-/// Check if a frame belongs to panic handler infrastructure that should be filtered out
-fn isPanicHandlerFrame(filename: ?[]const u8, function: ?[]const u8) bool {
-    if (filename) |file| {
-        // If it's from panic_handler.zig, check if it's an internal function
-        if (std.mem.indexOf(u8, file, "panic_handler.zig") != null) {
-
-            // Only filter out if it's clearly an infrastructure function
-            if (function) |func| {
-                if (std.mem.eql(u8, func, "panicHandler") or
-                    std.mem.eql(u8, func, "handlePanic") or
-                    std.mem.eql(u8, func, "createSentryEvent") or
-                    std.mem.eql(u8, func, "createEventWithFrames") or
-                    std.mem.eql(u8, func, "createMinimalEvent")) return true;
-            }
-        }
-    }
-
-    return false;
-}
-
-/// Best effort to determine if a frame belongs to system/standard library code.
-///
-/// It will check if the stacktrace is from common places of the standard library.
-/// If it's in a non standard library place, it may produce false positives.
-fn isSystemFrame(filename: ?[]const u8, function: ?[]const u8) bool {
-    _ = function; // unused in build-root classification
-    if (filename) |file| {
-        const root = sentry_build.sentry_project_root;
-        if (root.len > 0) {
-            if (std.mem.startsWith(u8, file, root)) return false; // in-app
-            return true; // outside app root => treat as system/library
-        }
-    }
-    // Without a build root, conservatively treat as system
-    return true;
-}
-
-/// Best effort to determine if a frame belongs to application code.
-///
-/// This is a heuristic based on the filename and function name.
-/// It is not perfect and may result in false positives.
-///
-/// The project_root is used to determine if the frame is in the project.
-/// If it is not in the project, it is not application code.
-fn isApplicationFrame(filename: ?[]const u8, function: ?[]const u8, project_root: ?[]const u8) bool {
-    // Reject unknown/corrupted frames with "???" values
-    if (filename) |file| {
-        if (std.mem.eql(u8, file, "???")) return false;
-    }
-    if (function) |func| {
-        if (std.mem.eql(u8, func, "???")) return false;
-    }
-
-    // Build-root based classification only
-    if (project_root) |root| {
-        if (filename) |file| {
-            if (std.mem.startsWith(u8, file, root)) return true;
-        }
-        // Optional: if abs_path exists, could check it here as well
-    }
-
-    return false;
-}
-
-/// Categorize a frame and set the in_app field appropriately
-fn categorizeFrame(frame: *Frame, project_root: ?[]const u8) void {
-    if (!isValidFrame(frame)) {
-        frame.in_app = false;
-        return;
-    }
-
-    if (isApplicationFrame(frame.filename, frame.function, project_root)) {
-        frame.in_app = true;
-    } else {
-        frame.in_app = false;
-    }
-}
-
-/// Enhanced symbol extraction that also categorizes frames
-fn extractSymbolInfoWithCategorization(allocator: Allocator, debug_info: *std.debug.SelfInfo, addr: usize, frame: *Frame, project_root: ?[]const u8) void {
-    // First extract symbol information
-    extractSymbolInfoSentry(allocator, debug_info, addr, frame);
-
-    // Then categorize the frame
-    categorizeFrame(frame, project_root);
-}
-
->>>>>>> 18dce7a2
 // Testable send callback plumbing
 const SendCallback = *const fn (Event) void;
 var send_callback: ?SendCallback = null;
@@ -596,170 +260,10 @@
 }
 
 // ===== FRAME DETECTION TESTS =====
-
-test "frame detection: isValidFrame correctly validates frames" {
-    var frame_valid = Frame{
-        .instruction_addr = "0x1234567890abcdef",
-        .filename = "src/main.zig",
-        .function = "main",
-    };
-    try std.testing.expect(isValidFrame(&frame_valid));
-
-    var frame_only_addr = Frame{
-        .instruction_addr = "0x1234567890abcdef",
-    };
-    try std.testing.expect(isValidFrame(&frame_only_addr));
-
-    var frame_invalid_addr = Frame{
-        .instruction_addr = "invalid",
-    };
-    try std.testing.expect(!isValidFrame(&frame_invalid_addr));
-
-    var frame_no_addr = Frame{
-        .filename = "src/main.zig",
-    };
-    try std.testing.expect(!isValidFrame(&frame_no_addr));
-
-    // Test "???" frame rejection
-    var frame_question_marks = Frame{
-        .instruction_addr = "0x1234567890abcdef",
-        .filename = "???",
-        .function = "???",
-        .abs_path = "???",
-    };
-    try std.testing.expect(!isValidFrame(&frame_question_marks));
-
-    // Test null pointer rejection
-    var frame_null_ptr = Frame{
-        .instruction_addr = "0x0",
-        .filename = "src/main.zig",
-    };
-    try std.testing.expect(!isValidFrame(&frame_null_ptr));
-}
-
-test "frame detection: isSystemFrame derived from build project root" {
-    const root = sentry_build.sentry_project_root;
-    if (root.len == 0) return error.SkipZigTest;
-
-    const in_app = std.fmt.allocPrint(std.testing.allocator, "{s}/src/main.zig", .{root}) catch return error.SkipZigTest;
-    defer std.testing.allocator.free(in_app);
-
-    try std.testing.expect(!isSystemFrame(in_app, null));
-    try std.testing.expect(isSystemFrame("/usr/lib/libc.so", null));
-}
-
-test "frame detection: isPanicHandlerFrame correctly identifies panic handler frames" {
-    // Panic handler functions should be filtered
-    // Function-name-only should NOT be filtered (avoid false positives in user code)
-    try std.testing.expect(!isPanicHandlerFrame(null, "panicHandler"));
-    try std.testing.expect(!isPanicHandlerFrame(null, "handlePanic"));
-    try std.testing.expect(!isPanicHandlerFrame(null, "createSentryEvent"));
-    try std.testing.expect(!isPanicHandlerFrame(null, "createEventWithFrames"));
-    try std.testing.expect(!isPanicHandlerFrame(null, "createMinimalEvent"));
-
-    // Panic handler file with infrastructure functions
-    try std.testing.expect(isPanicHandlerFrame("/path/to/panic_handler.zig", "panicHandler"));
-    try std.testing.expect(isPanicHandlerFrame("src/panic_handler.zig", "handlePanic"));
-
-    // Not panic handler frames
-    try std.testing.expect(!isPanicHandlerFrame("src/main.zig", "main"));
-    try std.testing.expect(!isPanicHandlerFrame(null, "myFunction"));
-    try std.testing.expect(!isPanicHandlerFrame("panic_handler.zig", "userFunction")); // user function in panic handler file
-}
-
-test "frame detection: isApplicationFrame correctly identifies app frames (build-root only)" {
-    const project_root = "/home/user/myproject";
-
-    // Application frames
-    try std.testing.expect(isApplicationFrame("/home/user/myproject/src/main.zig", null, project_root));
-    try std.testing.expect(!isApplicationFrame("src/main.zig", null, null));
-    try std.testing.expect(!isApplicationFrame("src/lib.zig", "myFunction", null));
-
-    // Not application frames (system)
-    try std.testing.expect(!isApplicationFrame("/lib/zig/std/debug.zig", null, project_root));
-    try std.testing.expect(!isApplicationFrame(null, "std.debug.print", project_root));
-    try std.testing.expect(!isApplicationFrame("/usr/lib/libc.so", null, project_root));
-
-    // Not application frames ("???" frames)
-    try std.testing.expect(!isApplicationFrame("???", null, project_root));
-    try std.testing.expect(!isApplicationFrame(null, "???", project_root));
-    try std.testing.expect(!isApplicationFrame("???", "???", project_root));
-}
-
-test "frame detection: categorizeFrame sets in_app correctly" {
-    const allocator = std.testing.allocator;
-    const project_root = "/home/user/myproject";
-
-    // Application frame
-    var app_frame = Frame{
-        .allocator = allocator,
-        .instruction_addr = allocator.dupe(u8, "0x1234567890abcdef") catch unreachable,
-        .filename = allocator.dupe(u8, "/home/user/myproject/src/main.zig") catch unreachable,
-        .function = allocator.dupe(u8, "main") catch unreachable,
-    };
-    defer app_frame.deinit();
-
-    categorizeFrame(&app_frame, project_root);
-    try std.testing.expect(app_frame.in_app == true);
-
-    // System frame
-    var sys_frame = Frame{
-        .allocator = allocator,
-        .instruction_addr = allocator.dupe(u8, "0x1234567890abcdef") catch unreachable,
-        .filename = allocator.dupe(u8, "/lib/zig/std/debug.zig") catch unreachable,
-        .function = allocator.dupe(u8, "std.debug.print") catch unreachable,
-    };
-    defer sys_frame.deinit();
-
-    categorizeFrame(&sys_frame, project_root);
-    try std.testing.expect(sys_frame.in_app == false);
-
-    // Invalid frame
-    var invalid_frame = Frame{
-        .instruction_addr = null,
-    };
-
-    categorizeFrame(&invalid_frame, project_root);
-    try std.testing.expect(invalid_frame.in_app == false);
-}
-
-test "frame detection: project root detection" {
-    // This test verifies that project root detection works
-    // Note: actual detection depends on file system, so we mainly test it doesn't crash
-    const allocator = std.testing.allocator;
-    const maybe_root = getProjectRoot(allocator);
-    if (maybe_root) |root| {
-        defer allocator.free(root);
-        try std.testing.expect(root.len > 0);
-    }
-}
-
-test "frame detection: enhanced symbol extraction with categorization" {
-    const allocator = std.testing.allocator;
-    const debug_info = std.debug.getSelfDebugInfo() catch return error.SkipZigTest;
-    const project_root = getProjectRoot(allocator);
-    defer if (project_root) |root| allocator.free(root);
-
-    var frame = Frame{
-        .allocator = allocator,
-        .instruction_addr = std.fmt.allocPrint(allocator, "0x{x}", .{@returnAddress()}) catch return error.SkipZigTest,
-    };
-    defer frame.deinit();
-
-    extractSymbolInfoWithCategorization(allocator, debug_info, @returnAddress(), &frame, project_root);
-
-    // Frame should be categorized
-    try std.testing.expect(frame.in_app != null);
-
-    // This test function should be considered application code
-    if (frame.function) |func_name| {
-        if (std.mem.indexOf(u8, func_name, "test")) |_| {
-            try std.testing.expect(frame.in_app == true);
-        }
-    }
-}
-
-test "frame detection: end-to-end categorization in panic handler" {
+// Note: Frame detection logic has been moved to stack_trace.zig
+// These tests verify end-to-end behavior
+
+test "panic_handler: end-to-end categorization" {
     const allocator = std.testing.allocator;
     var event = createSentryEvent(allocator, "test message", @returnAddress());
     defer event.deinit();
@@ -794,63 +298,4 @@
     // The important thing is that frames are being categorized
     try std.testing.expect(found_categorized_frame);
     try std.testing.expect(found_non_null_in_app);
-}
-
-test "frame detection: build-root classification only (no fuzzy patterns)" {
-    const allocator = std.testing.allocator;
-
-    // Simulate compile-time project root from embedded debug info (no filesystem access)
-    const build_time_root = "/build/workspace/my-app";
-
-    // Test frames with compile-time paths that won't match runtime environment
-    var docker_app_frame = Frame{
-        .allocator = allocator,
-        .filename = try allocator.dupe(u8, "/build/workspace/my-app/src/main.zig"),
-        .function = try allocator.dupe(u8, "main"),
-        .lineno = 42,
-        .colno = 10,
-        .abs_path = try allocator.dupe(u8, "/build/workspace/my-app/src/main.zig"),
-        .in_app = null,
-        .instruction_addr = try allocator.dupe(u8, "0x1000"),
-    };
-    defer docker_app_frame.deinit();
-
-    var docker_example_frame = Frame{
-        .allocator = allocator,
-        .filename = try allocator.dupe(u8, "/build/workspace/my-app/examples/demo.zig"),
-        .function = try allocator.dupe(u8, "demoFunction"),
-        .lineno = 15,
-        .colno = 5,
-        .abs_path = try allocator.dupe(u8, "/build/workspace/my-app/examples/demo.zig"),
-        .in_app = null,
-        .instruction_addr = try allocator.dupe(u8, "0x2000"),
-    };
-    defer docker_example_frame.deinit();
-
-    var docker_lib_frame = Frame{
-        .allocator = allocator,
-        .filename = try allocator.dupe(u8, "/usr/lib/zig/std/start.zig"),
-        .function = try allocator.dupe(u8, "main"),
-        .lineno = 672,
-        .colno = 0,
-        .abs_path = try allocator.dupe(u8, "/usr/lib/zig/std/start.zig"),
-        .in_app = null,
-        .instruction_addr = try allocator.dupe(u8, "0x3000"),
-    };
-    defer docker_lib_frame.deinit();
-
-    // Test with exact project root match
-    categorizeFrame(&docker_app_frame, build_time_root);
-    try std.testing.expectEqual(true, docker_app_frame.in_app);
-
-    categorizeFrame(&docker_example_frame, build_time_root);
-    try std.testing.expectEqual(true, docker_example_frame.in_app);
-
-    categorizeFrame(&docker_lib_frame, build_time_root);
-    try std.testing.expectEqual(false, docker_lib_frame.in_app);
-
-    // With build-root-only logic, a different runtime root yields false
-    docker_app_frame.in_app = null;
-    categorizeFrame(&docker_app_frame, "/app");
-    try std.testing.expectEqual(false, docker_app_frame.in_app);
 }