--- conflicted
+++ resolved
@@ -48,7 +48,6 @@
     // running `zig build`).
     b.installArtifact(lib);
 
-<<<<<<< HEAD
     // Create an executable that uses the library
     const exe = b.addExecutable(.{
         .name = "sentry-demo",
@@ -74,7 +73,6 @@
     // Create a run step that can be invoked with "zig build run"
     const run_step = b.step("run", "Run the demo application");
     run_step.dependOn(&run_exe.step);
-=======
     const exe = b.addExecutable(.{
         .name = "send_empty_envelope",
         .root_source_file = b.path("src/send_empty_envelope.zig"),
@@ -93,7 +91,6 @@
 
     const send_empty_envelope_step = b.step("send_empty_envelope", "Send an empty envelope");
     send_empty_envelope_step.dependOn(&run_cmd.step);
->>>>>>> 8ac868ce
 
     // Creates a step for unit testing. This only builds the test executable
     // but does not run it.
